import React from 'react';
import { CommandConfig } from './commands';
import {
  requestBlueprintGeneration,
  subscribeToBlueprint,
  BadassBlueprintRecord,
<<<<<<< HEAD
  BlueprintRecordSelection,
} from './badass-blueprint-service';
import { dcContextStore, type CustomerEngagement, type ActivePOV, type TRRRecord } from './dc-context-store';
import { DCAPIClient } from './dc-api-client';
=======
} from './badass-blueprint-service';
>>>>>>> bb2983cf

// POV engagement data structures
interface POVEngagement {
  id: string;
  customer: string;
  template: string;
  status: 'planning' | 'setup' | 'executing' | 'completed' | 'failed';
  environment: string;
  createdAt: Date;
  scheduledDate?: Date;
  completedAt?: Date;
  scenarios: POVScenario[];
  metrics: POVMetrics;
  configuration: POVConfiguration;
}

interface POVScenario {
  id: string;
  name: string;
  category: string;
  status: 'pending' | 'running' | 'completed' | 'failed';
  duration: string;
  detectionsCovered: string[];
  businessValue: string;
  executedAt?: Date;
}

interface POVMetrics {
  detectionsTriggered: number;
  falsePositives: number;
  meanTimeToDetection: string;
  coveragePercentage: number;
  businessImpact: {
    riskReduction: number;
    timeToValue: string;
    costSavings: number;
  };
}

interface POVConfiguration {
  xsiamTenant: string;
  dataSources: string[];
  integrations: string[];
  customFields: Record<string, string>;
  securityControls: string[];
}

// Mock POV engagement storage
const povEngagements = new Map<string, POVEngagement>();

// Sample POV template library
const POV_TEMPLATES = {
  'executive-overview': {
    name: 'Executive Security Overview',
    description: 'High-level security posture assessment and threat landscape demonstration',
    audience: 'C-Suite, Security Leadership',
    duration: '60 minutes',
    scenarios: ['cloud-posture', 'insider-threat', 'ransomware-demo'],
    deliverables: ['executive-summary', 'roi-analysis', 'roadmap'],
    difficulty: 'beginner'
  },
  'technical-deep-dive': {
    name: 'Technical Deep Dive',
    description: 'In-depth XSIAM capabilities demonstration for security analysts and engineers',
    audience: 'SOC Analysts, Security Engineers',
    duration: '2-3 hours',
    scenarios: ['advanced-persistent-threat', 'container-security', 'api-security', 'zero-day-response'],
    deliverables: ['technical-report', 'playbooks', 'detection-rules'],
    difficulty: 'advanced'
  },
  'industry-specific': {
    name: 'Industry-Specific Use Cases',
    description: 'Tailored scenarios based on industry vertical and compliance requirements',
    audience: 'Mixed Technical & Business',
    duration: '90 minutes',
    scenarios: ['compliance-validation', 'industry-threats', 'data-protection'],
    deliverables: ['compliance-report', 'risk-assessment', 'implementation-plan'],
    difficulty: 'intermediate'
  }
};

export const povCommands: CommandConfig[] = [
  {
    name: 'pov',
    description: 'POV (Proof of Value) lifecycle management for XSIAM demonstrations',
    usage: 'pov <command> [options]',
    aliases: ['proof-of-value'],
    handler: (args) => {
      if (args.length === 0) {
        return (
          <div className="text-blue-300">
            <div className="font-bold mb-4 text-xl">🎯 POV Management - XSIAM Proof of Value</div>
            <div className="text-gray-300 mb-4">
              Comprehensive toolkit for managing customer proof-of-value engagements, from initial setup through final reporting.
            </div>
            
            <div className="grid grid-cols-1 md:grid-cols-2 gap-4 mb-6">
              <div className="border border-green-600 p-3 rounded">
                <div className="text-green-400 font-bold mb-2">🚀 POV Lifecycle</div>
                <div className="space-y-1 text-sm">
                  <div className="font-mono text-green-300">pov init customer-name --template executive-overview</div>
                  <div className="font-mono text-blue-300">pov configure --xsiam-tenant tenant.xdr.paloaltonetworks.com</div>
                  <div className="font-mono text-purple-300">pov execute --scenario cloud-posture --live</div>
                  <div className="font-mono text-yellow-300">pov report --executive --customer-branded</div>
                </div>
              </div>
              
              <div className="border border-blue-600 p-3 rounded">
                <div className="text-blue-400 font-bold mb-2">📊 Management & Tracking</div>
                <div className="space-y-1 text-sm">
                  <div className="font-mono text-cyan-300">pov list --status active --customer acme-corp</div>
                  <div className="font-mono text-purple-300">pov status pov-12345 --detailed</div>
                  <div className="font-mono text-yellow-300">pov metrics --timeframe 7d --compare-baseline</div>
                  <div className="font-mono text-red-300">pov cleanup pov-12345 --preserve-evidence</div>
                </div>
              </div>
            </div>

            <div className="border border-yellow-600 p-4 rounded mb-4">
              <div className="text-yellow-400 font-bold mb-2">⭐ POV Success Factors</div>
              <div className="text-sm text-gray-300 space-y-1">
                <div>• <strong>Customer-Centric:</strong> Scenarios tailored to customer environment and use cases</div>
                <div>• <strong>Business-Focused:</strong> Clear ROI metrics and business value demonstration</div>
                <div>• <strong>Production-Ready:</strong> Professional reporting and executive-ready deliverables</div>
                <div>• <strong>Recovery-Safe:</strong> Built-in error handling and graceful demo recovery</div>
              </div>
            </div>

            <div className="text-cyan-400 text-sm">
              Use <span className="font-mono">pov --help</span> or <span className="font-mono">pov &lt;command&gt; --help</span> for detailed usage information.
            </div>
          </div>
        );
      }

      // Special blueprint flag producing a cumulative roll-up and transformation journey
      if (args.includes('--badass-blueprint')) {
        return handlePovBadassBlueprint(args);
      }

      const subcommand = args[0];
      const subArgs = args.slice(1);

      switch (subcommand) {
        case 'init':
          return handlePovInit(subArgs);
        case 'list':
          return handlePovList(subArgs);
        case 'configure':
          return handlePovConfigure(subArgs);
        case 'execute':
          return handlePovExecute(subArgs);
        case 'status':
          return handlePovStatus(subArgs);
        case 'report':
          return handlePovReport(subArgs);
        case 'cleanup':
          return handlePovCleanup(subArgs);
        case 'metrics':
          return handlePovMetrics(subArgs);
        case 'templates':
          return handlePovTemplates(subArgs);
        default:
          return (
            <div className="text-red-400">
              Unknown POV command: {subcommand}
              <div className="mt-2 text-gray-300 text-sm">
                Run <span className="font-mono">pov</span> to see available commands.
              </div>
            </div>
          );
      }
    }
  }
];

const handlePovInit = (args: string[]) => {
  const customerName = args.find(arg => !arg.startsWith('--')) || '';
  const templateIndex = args.indexOf('--template');
  const template = templateIndex >= 0 ? args[templateIndex + 1] : 'executive-overview';
  const envIndex = args.indexOf('--environment');
  const environment = envIndex >= 0 ? args[envIndex + 1] : 'production';

  if (!customerName) {
    return (
      <div className="text-red-400">
        <div className="font-bold mb-2">❌ Customer Name Required</div>
        <div className="text-sm">
          Usage: <span className="font-mono text-yellow-400">pov init &lt;customer-name&gt; [--template &lt;template&gt;] [--environment &lt;env&gt;]</span>
        </div>
        <div className="mt-2 text-gray-300">
          Available templates: executive-overview, technical-deep-dive, industry-specific
        </div>
      </div>
    );
  }

  if (!POV_TEMPLATES[template as keyof typeof POV_TEMPLATES]) {
    return (
      <div className="text-red-400">
        <div className="font-bold mb-2">❌ Invalid Template</div>
        <div className="text-sm">
          Template '{template}' not found. Available templates:
        </div>
        <div className="mt-2 space-y-1">
          {Object.entries(POV_TEMPLATES).map(([key, tmpl]) => (
            <div key={key} className="text-gray-300">
              • <span className="font-mono text-green-400">{key}</span> - {tmpl.name} ({tmpl.audience})
            </div>
          ))}
        </div>
      </div>
    );
  }

  const povId = `pov-${customerName.toLowerCase().replace(/\s+/g, '-')}-${Math.random().toString(36).substring(2, 8)}`;
  const selectedTemplate = POV_TEMPLATES[template as keyof typeof POV_TEMPLATES];
  
  const newEngagement: POVEngagement = {
    id: povId,
    customer: customerName,
    template,
    status: 'planning',
    environment,
    createdAt: new Date(),
    scenarios: selectedTemplate.scenarios.map(scenario => ({
      id: `${scenario}-${Math.random().toString(36).substring(2, 6)}`,
      name: scenario.replace('-', ' ').replace(/\b\w/g, l => l.toUpperCase()),
      category: scenario.includes('cloud') ? 'cloud-security' : 
                scenario.includes('container') ? 'container-security' : 'general-security',
      status: 'pending',
      duration: '15-20 minutes',
      detectionsCovered: [`T10${Math.floor(Math.random() * 99)}`, `T11${Math.floor(Math.random() * 99)}`],
      businessValue: 'High impact threat detection and response validation'
    })),
    metrics: {
      detectionsTriggered: 0,
      falsePositives: 0,
      meanTimeToDetection: '0s',
      coveragePercentage: 0,
      businessImpact: {
        riskReduction: 0,
        timeToValue: 'TBD',
        costSavings: 0
      }
    },
    configuration: {
      xsiamTenant: '',
      dataSources: [],
      integrations: [],
      customFields: {},
      securityControls: []
    }
  };

  povEngagements.set(povId, newEngagement);

  return (
    <div className="text-green-300">
      <div className="font-bold mb-4 text-xl">🎯 POV Engagement Initialized</div>
      <div className="space-y-3">
        <div><strong>POV ID:</strong> <span className="text-yellow-400 font-mono">{povId}</span></div>
        <div><strong>Customer:</strong> {customerName}</div>
        <div><strong>Template:</strong> {selectedTemplate.name}</div>
        <div><strong>Target Audience:</strong> {selectedTemplate.audience}</div>
        <div><strong>Estimated Duration:</strong> {selectedTemplate.duration}</div>
        <div><strong>Environment:</strong> {environment}</div>
        
        <div className="mt-4">
          <div className="text-cyan-400 font-bold mb-2">📋 Planned Scenarios</div>
          <div className="space-y-2">
            {newEngagement.scenarios.map((scenario, index) => (
              <div key={index} className="flex justify-between items-center p-2 border border-gray-700 rounded">
                <div>
                  <div className="text-green-400">{scenario.name}</div>
                  <div className="text-xs text-cortex-text-secondary">{scenario.category} • {scenario.duration}</div>
                </div>
                <div className="text-purple-300 text-xs">
                  {scenario.detectionsCovered.join(', ')}
                </div>
              </div>
            ))}
          </div>
        </div>
        
        <div className="mt-4">
          <div className="text-blue-400 font-bold mb-2">📦 Expected Deliverables</div>
          <div className="text-sm space-y-1">
            {selectedTemplate.deliverables.map(deliverable => (
              <div key={deliverable} className="text-gray-300">
                • {deliverable.replace('-', ' ').replace(/\b\w/g, l => l.toUpperCase())}
              </div>
            ))}
          </div>
        </div>
        
        <div className="mt-4 p-3 bg-blue-800 rounded">
          <div className="text-blue-200 font-bold mb-2">🚀 Next Steps</div>
          <div className="space-y-1 text-sm">
            <div className="font-mono text-green-400">pov configure {povId} --xsiam-tenant &lt;tenant&gt;</div>
            <div className="text-cortex-text-muted ml-4">→ Configure XSIAM connection and data sources</div>
            <div className="font-mono text-purple-400">pov execute {povId} --scenario &lt;scenario-id&gt;</div>
            <div className="text-cortex-text-muted ml-4">→ Start executing scenarios</div>
            <div className="font-mono text-yellow-400">pov status {povId}</div>
            <div className="text-cortex-text-muted ml-4">→ Monitor POV progress</div>
          </div>
        </div>
      </div>
    </div>
  );
};

const handlePovList = (args: string[]) => {
  const statusFilter = args.includes('--status') ? args[args.indexOf('--status') + 1] : null;
  const customerFilter = args.includes('--customer') ? args[args.indexOf('--customer') + 1] : null;
  
  let engagements = Array.from(povEngagements.values());
  
  if (statusFilter) {
    engagements = engagements.filter(e => e.status === statusFilter);
  }
  
  if (customerFilter) {
    engagements = engagements.filter(e => e.customer.toLowerCase().includes(customerFilter.toLowerCase()));
  }
  
  if (engagements.length === 0) {
    return (
      <div className="text-yellow-400">
        <div className="font-bold mb-2">📊 No POV Engagements Found</div>
        <div className="text-gray-300 text-sm">
          {statusFilter || customerFilter ? 'No engagements match your filters.' : 'No POV engagements have been created yet.'}
          <div className="mt-2">
            Use <span className="font-mono text-green-400">pov init &lt;customer&gt;</span> to create your first engagement.
          </div>
        </div>
      </div>
    );
  }
  
  return (
    <div className="text-blue-300">
      <div className="font-bold mb-4 text-xl">📊 POV Engagements</div>
      <div className="space-y-4">
        {engagements.map(engagement => (
          <div key={engagement.id} className="border border-gray-600 p-4 rounded">
            <div className="flex justify-between items-start mb-2">
              <div>
                <div className="font-mono text-yellow-400">{engagement.id}</div>
                <div className="text-lg text-white">{engagement.customer}</div>
              </div>
              <div className={`px-3 py-1 rounded text-xs font-bold ${
                engagement.status === 'completed' ? 'bg-green-800 text-green-200' :
                engagement.status === 'executing' ? 'bg-blue-800 text-blue-200' :
                engagement.status === 'setup' ? 'bg-purple-800 text-purple-200' :
                engagement.status === 'failed' ? 'bg-red-800 text-red-200' :
                'bg-gray-800 text-gray-200'
              }`}>
                {engagement.status.toUpperCase()}
              </div>
            </div>
            
            <div className="text-sm text-gray-300 space-y-1">
              <div>Template: <span className="text-cyan-400">{engagement.template}</span></div>
              <div>Environment: <span className="text-purple-400">{engagement.environment}</span></div>
              <div>Created: {engagement.createdAt.toLocaleString()}</div>
              <div>Scenarios: <span className="text-green-400">{engagement.scenarios.length} planned</span></div>
              {engagement.scheduledDate && (
                <div>Scheduled: <span className="text-yellow-400">{engagement.scheduledDate.toLocaleString()}</span></div>
              )}
            </div>
            
            <div className="mt-3 flex gap-2 text-xs">
              <div className="font-mono text-blue-400">pov status {engagement.id}</div>
              <div className="font-mono text-purple-400">pov execute {engagement.id}</div>
              <div className="font-mono text-green-400">pov report {engagement.id}</div>
            </div>
          </div>
        ))}
      </div>
      
      <div className="mt-4 p-3 bg-gray-800 rounded">
        <div className="text-cyan-400 font-bold mb-2">🔍 Filter Options</div>
        <div className="text-sm space-y-1">
          <div className="font-mono text-green-400">pov list --status executing</div>
          <div className="font-mono text-blue-400">pov list --customer acme</div>
          <div className="font-mono text-purple-400">pov list --status completed --customer financial-corp</div>
        </div>
      </div>
    </div>
  );
};

const handlePovTemplates = (args: string[]) => {
  return (
    <div className="text-blue-300">
      <div className="font-bold mb-4 text-xl">📋 POV Template Library</div>
      <div className="text-gray-300 mb-4">
        Pre-built POV templates optimized for different audiences and use cases.
      </div>
      
      <div className="space-y-4">
        {Object.entries(POV_TEMPLATES).map(([key, template]) => (
          <div key={key} className="border border-gray-600 p-4 rounded">
            <div className="flex justify-between items-start mb-2">
              <div>
                <div className="text-cyan-400 font-bold text-lg">{template.name}</div>
                <div className="text-gray-300 text-sm mt-1">{template.description}</div>
              </div>
              <div className="text-right text-sm">
                <div className={`px-2 py-1 rounded text-xs mb-1 ${
                  template.difficulty === 'beginner' ? 'bg-green-800 text-green-200' :
                  template.difficulty === 'intermediate' ? 'bg-yellow-800 text-yellow-200' :
                  'bg-red-800 text-red-200'
                }`}>
                  {template.difficulty}
                </div>
                <div className="text-cortex-text-secondary">{template.duration}</div>
              </div>
            </div>
            
            <div className="grid grid-cols-1 md:grid-cols-2 gap-4 mt-3">
              <div>
                <div className="text-purple-400 font-bold text-sm mb-1">👥 Target Audience</div>
                <div className="text-gray-300 text-xs">{template.audience}</div>
              </div>
              <div>
                <div className="text-blue-400 font-bold text-sm mb-1">📦 Deliverables</div>
                <div className="text-xs space-y-0">
                  {template.deliverables.map(deliverable => (
                    <div key={deliverable} className="text-gray-300">
                      • {deliverable.replace('-', ' ').replace(/\b\w/g, l => l.toUpperCase())}
                    </div>
                  ))}
                </div>
              </div>
            </div>
            
            <div className="mt-3">
              <div className="text-green-400 font-bold text-sm mb-1">🎯 Included Scenarios</div>
              <div className="flex flex-wrap gap-1">
                {template.scenarios.map(scenario => (
                  <span key={scenario} className="text-xs bg-green-800 text-green-200 px-2 py-1 rounded">
                    {scenario.replace('-', ' ')}
                  </span>
                ))}
              </div>
            </div>
            
            <div className="mt-3 p-2 bg-gray-800 rounded text-xs">
              <div className="text-yellow-400 font-mono">
                pov init customer-name --template {key}
              </div>
            </div>
          </div>
        ))}
      </div>
    </div>
  );
};

// Additional handlers would be implemented here for configure, execute, status, report, cleanup, and metrics
// Keeping the response length manageable - these would follow similar patterns

const handlePovConfigure = (args: string[]) => {
  return (
    <div className="text-yellow-400">
      <div className="font-bold mb-2">🔧 POV Configuration</div>
      <div className="text-gray-300">Configuration management for POV engagements coming soon...</div>
    </div>
  );
};

const handlePovExecute = (args: string[]) => {
  return (
    <div className="text-yellow-400">
      <div className="font-bold mb-2">🚀 POV Execution</div>
      <div className="text-gray-300">Scenario execution management coming soon...</div>
    </div>
  );
};

const handlePovStatus = (args: string[]) => {
  return (
    <div className="text-yellow-400">
      <div className="font-bold mb-2">📊 POV Status</div>
      <div className="text-gray-300">Detailed status reporting coming soon...</div>
    </div>
  );
};

const handlePovReport = (args: string[]) => {
  return (
    <div className="text-yellow-400">
      <div className="font-bold mb-2">📋 POV Reporting</div>
      <div className="text-gray-300">Executive and technical reporting coming soon...</div>
    </div>
  );
};

const handlePovCleanup = (args: string[]) => {
  return (
    <div className="text-yellow-400">
      <div className="font-bold mb-2">🧹 POV Cleanup</div>
      <div className="text-gray-300">Safe environment cleanup coming soon...</div>
    </div>
  );
};

// Generate a "badass blueprint" roll-up with transformation journey and PDF link
<<<<<<< HEAD
interface SelectableBlueprintRecord {
  id: string;
  label: string;
  description: string;
  selection: BlueprintRecordSelection;
  details?: {
    typeLabel: string;
    status?: string;
    healthScore?: number;
  };
}

const sanitizeContextPayload = <T,>(value: T): T => {
  try {
    return JSON.parse(JSON.stringify(value));
  } catch (error) {
    console.warn('Failed to sanitize blueprint selection context', error);
    return value;
  }
};

const computeHealthScoreFromCustomer = (customer: CustomerEngagement): number => {
  const milestones = customer.timeline?.keyMilestones || [];
  const completed = milestones.filter(milestone => milestone.status === 'complete').length;
  const atRisk = milestones.filter(milestone => milestone.status === 'at-risk').length;
  const total = Math.max(milestones.length, 1);
  const completionScore = (completed / total) * 45;
  const momentumScore = Math.min(customer.notes?.length || 0, 6) * 4;
  const maturityWeights: Record<CustomerEngagement['maturityLevel'], number> = {
    basic: 6,
    intermediate: 12,
    advanced: 18,
    expert: 22,
  };
  const maturityScore = maturityWeights[customer.maturityLevel] ?? 10;
  const riskPenalty = atRisk * 6;
  const base = 45 + completionScore + momentumScore + maturityScore - riskPenalty;
  return Math.max(35, Math.min(95, Math.round(base)));
};

const toCustomerSelectionContext = (customer: CustomerEngagement) =>
  sanitizeContextPayload({
    id: customer.id,
    name: customer.name,
    industry: customer.industry,
    maturityLevel: customer.maturityLevel,
    primaryConcerns: customer.primaryConcerns,
    techStack: customer.techStack,
    stakeholders: customer.stakeholders,
    timeline: customer.timeline,
    budget: customer.budget,
    competition: customer.competition,
    notes: customer.notes,
  });

const toPovSelectionContext = (pov: ActivePOV) =>
  sanitizeContextPayload({
    id: pov.id,
    name: pov.name,
    status: pov.status,
    scenarios: pov.scenarios,
    objectives: pov.objectives,
    successMetrics: pov.successMetrics,
    timeline: pov.timeline,
    outcomes: pov.outcomes,
    nextSteps: pov.nextSteps,
    aiInsights: pov.aiInsights,
    resources: pov.resources,
  });

const toTrrSelectionContext = (trr: TRRRecord) =>
  sanitizeContextPayload({
    id: trr.id,
    title: trr.title,
    priority: trr.priority,
    status: trr.status,
    description: trr.description,
    acceptanceCriteria: trr.acceptanceCriteria,
    validationMethod: trr.validationMethod,
    validationEvidence: trr.validationEvidence,
    timeline: trr.timeline,
    riskLevel: trr.riskLevel,
    businessImpact: trr.businessImpact,
    dependencies: trr.dependencies,
    notes: trr.notes,
    reviewers: trr.reviewers,
    assignedTo: trr.assignedTo,
  });

const buildSelectableRecordsFromContext = (): SelectableBlueprintRecord[] => {
  if (typeof window === 'undefined') return [];

  const customers = dcContextStore.getAllCustomerEngagements();
  const povs = dcContextStore.getAllActivePOVs();
  const trrs = dcContextStore.getAllTRRRecords();

  const customerMap = new Map<string, CustomerEngagement>(customers.map(customer => [customer.id, customer]));
  const records: SelectableBlueprintRecord[] = [];

  customers.forEach(customer => {
    const commonName = customer.name || `Customer ${customer.id}`;
    records.push({
      id: `customer:${customer.id}`,
      label: `${commonName} • Customer Engagement`,
      description: `${customer.industry} • ${customer.maturityLevel} maturity • ${
        customer.timeline?.keyMilestones?.length || 0
      } milestones`,
      selection: {
        source: 'customer',
        recordId: customer.id,
        commonName,
        customerId: customer.id,
        context: toCustomerSelectionContext(customer),
      },
      details: {
        typeLabel: 'Customer',
        status: customer.timeline?.keyMilestones?.slice(-1)[0]?.status,
      },
    });
  });

  povs.forEach(pov => {
    const baseCustomer = customerMap.get(pov.customerId);
    const commonName = baseCustomer?.name || pov.name || pov.id;
    records.push({
      id: `pov:${pov.id}`,
      label: `${commonName} • POV: ${pov.name}`,
      description: `Status: ${pov.status} • ${pov.scenarios.length} scenarios`,
      selection: {
        source: 'pov',
        recordId: pov.id,
        commonName,
        customerId: pov.customerId,
        context: toPovSelectionContext(pov),
      },
      details: {
        typeLabel: 'POV',
        status: pov.status,
      },
    });
  });

  trrs.forEach(trr => {
    const baseCustomer = customerMap.get(trr.customerId);
    const commonName = baseCustomer?.name || trr.title || trr.customerId || trr.id;
    records.push({
      id: `trr:${trr.id}`,
      label: `${commonName} • TRR: ${trr.title}`,
      description: `Priority: ${trr.priority} • Status: ${trr.status}`,
      selection: {
        source: 'trr',
        recordId: trr.id,
        commonName,
        customerId: trr.customerId,
        context: toTrrSelectionContext(trr),
      },
      details: {
        typeLabel: 'TRR',
        status: trr.status,
      },
    });
  });

  customers.forEach(customer => {
    const commonName = customer.name || `Customer ${customer.id}`;
    const healthScore = computeHealthScoreFromCustomer(customer);
    records.push({
      id: `health:${customer.id}`,
      label: `${commonName} • Health Flow`,
      description: `Composite health score ${healthScore}/100 across ${
        customer.timeline?.keyMilestones?.length || 0
      } milestones`,
      selection: {
        source: 'health',
        recordId: `health-${customer.id}`,
        commonName,
        customerId: customer.id,
        context: sanitizeContextPayload({
          customerId: customer.id,
          healthScore,
          milestones: customer.timeline?.keyMilestones || [],
          notes: customer.notes || [],
          maturityLevel: customer.maturityLevel,
          primaryConcerns: customer.primaryConcerns,
        }),
      },
      details: {
        typeLabel: 'Health Flow',
        status: `${healthScore}/100`,
        healthScore,
      },
    });
  });

  const unique = new Map<string, SelectableBlueprintRecord>();
  records.forEach(record => {
    unique.set(record.id, record);
  });

  return Array.from(unique.values()).sort((a, b) => a.label.localeCompare(b.label));
};

const loadSelectableRecords = async (): Promise<SelectableBlueprintRecord[]> => {
  if (typeof window === 'undefined') return [];
  let records = buildSelectableRecordsFromContext();
  if (records.length > 0) {
    return records;
  }

  try {
    const apiClient = new DCAPIClient();
    const response = await apiClient.fetchUserContext();
    if (!response.success) {
      console.warn('Failed to refresh DC context before blueprint selection', response.error);
    }
  } catch (error) {
    console.warn('Blueprint record fetch failed', error);
  }

  records = buildSelectableRecordsFromContext();
  return records;
};

const PovBadassBlueprintView: React.FC<{ args: string[] }> = ({ args }) => {
  const getArgValue = React.useCallback((flag: string): string | undefined => {
    const index = args.indexOf(flag);
    if (index >= 0) {
      return args[index + 1];
    }
    return undefined;
  }, [args]);

  const parseList = React.useCallback(
    (flag: string): string[] => {
      const value = getArgValue(flag);
      if (!value) return [];
      return value
        .split(',')
        .map(item => item.trim())
        .filter(Boolean);
    },
    [getArgValue]
  );

  const engagementId =
    getArgValue('--engagement') ||
    getArgValue('--id') ||
    args.find(arg => !arg.startsWith('--')) ||
    'demo-engagement';
  const executiveTone = getArgValue('--tone') || 'Transformation Momentum';
  const emphasis = React.useMemo(
    () => ({
      wins: parseList('--wins'),
      risks: parseList('--risks'),
      roadmap: parseList('--roadmap'),
    }),
    [parseList]
  );

  const emphasisKey = React.useMemo(
    () => `${emphasis.wins.join('|')}::${emphasis.risks.join('|')}::${emphasis.roadmap.join('|')}`,
    [emphasis]
  );
  const [availableRecords, setAvailableRecords] = React.useState<SelectableBlueprintRecord[]>([]);
  const [loadingRecords, setLoadingRecords] = React.useState(false);
  const [selectedRecordIds, setSelectedRecordIds] = React.useState<string[]>([]);
  const [promptDraft, setPromptDraft] = React.useState('');
  const [debouncedPrompt, setDebouncedPrompt] = React.useState('');

  React.useEffect(() => {
    if (typeof window === 'undefined') return undefined;
    let cancelled = false;

    const load = async () => {
      setLoadingRecords(true);
      try {
        const records = await loadSelectableRecords();
        if (cancelled) return;
        setAvailableRecords(records);
        setSelectedRecordIds(current => {
          if (current.length > 0) return current;
          if (records.length === 0) return current;

          const preferred = records
            .filter(record => {
              if (!engagementId) return false;
              if (record.selection.recordId === engagementId) return true;
              if (record.selection.customerId === engagementId) return true;
              return record.selection.commonName
                .toLowerCase()
                .includes(engagementId.toLowerCase());
            })
            .map(record => record.id);

          const fallback = preferred.length > 0
            ? preferred
            : records.slice(0, Math.min(2, records.length)).map(record => record.id);

          return Array.from(new Set(fallback));
        });
      } finally {
        if (!cancelled) {
          setLoadingRecords(false);
        }
      }
    };

    load();

    return () => {
      cancelled = true;
    };
  }, [engagementId]);

  React.useEffect(() => {
    if (typeof window === 'undefined') return undefined;
    const handle = window.setTimeout(() => {
      setDebouncedPrompt(promptDraft.trim());
    }, 400);
    return () => window.clearTimeout(handle);
  }, [promptDraft]);

  const selectionKey = React.useMemo(() => {
    const keys = selectedRecordIds
      .map(id => {
        const record = availableRecords.find(item => item.id === id);
        if (!record) return null;
        return `${record.selection.source}:${record.selection.recordId}`;
      })
      .filter(Boolean) as string[];
    return keys.sort().join(',');
  }, [availableRecords, selectedRecordIds]);

  const requestKey = `${engagementId}|${executiveTone}|${emphasisKey}|${selectionKey}|${debouncedPrompt || ''}`;

  const selectedRecords = React.useMemo(() => {
    const set = new Set(selectedRecordIds);
    return availableRecords.filter(record => set.has(record.id));
  }, [availableRecords, selectedRecordIds]);

  const [blueprint, setBlueprint] = React.useState<BadassBlueprintRecord | null>(null);
  const [blueprintId, setBlueprintId] = React.useState<string | null>(null);
  const [status, setStatus] = React.useState<'idle' | 'requesting' | 'watching' | 'ready' | 'error'>('idle');
  const [error, setError] = React.useState<string | null>(null);
  const [elapsedMs, setElapsedMs] = React.useState(0);

  const handleRecordChange = React.useCallback((event: React.ChangeEvent<HTMLSelectElement>) => {
    const values = Array.from(event.target.selectedOptions).map(option => option.value);
    setSelectedRecordIds(values);
  }, []);

  const handlePromptChange = React.useCallback((event: React.ChangeEvent<HTMLTextAreaElement>) => {
    setPromptDraft(event.target.value);
  }, []);

  const requestRef = React.useRef<string | null>(null);

  React.useEffect(() => {
    if (typeof window === 'undefined') {
      return;
    }
    const startedAt = Date.now();
    const timer = window.setInterval(() => {
      setElapsedMs(Date.now() - startedAt);
    }, 1000);
    return () => window.clearInterval(timer);
  }, [requestKey]);

  React.useEffect(() => {
    let cancelled = false;

    if (typeof window === 'undefined') {
      return undefined;
    }

    if (!engagementId) {
      setError('An engagement identifier is required. Use --engagement <id>.');
      setStatus('error');
      return undefined;
    }

    if (requestRef.current === requestKey) {
      return undefined;
    }

    const run = async () => {
      requestRef.current = requestKey;

      setBlueprint(null);
      setBlueprintId(null);
      setElapsedMs(0);
      setStatus('requesting');
      setError(null);

      try {
        const selectionsPayload = selectedRecordIds
          .map(id => availableRecords.find(item => item.id === id)?.selection)
          .filter(Boolean) as BlueprintRecordSelection[];

        const response = await requestBlueprintGeneration({
          engagementId,
          executiveTone,
          emphasis,
          recordSelections: selectionsPayload,
          tailoredPrompt: debouncedPrompt || undefined,
        });

        if (cancelled) {
          return;
        }

        setBlueprintId(response.blueprintId);
      } catch (err: any) {
        if (cancelled) return;
        setStatus('error');
        setError(err?.message || 'Failed to start blueprint generation');
        requestRef.current = null;
      }
    };

=======
const PovBadassBlueprintView: React.FC<{ args: string[] }> = ({ args }) => {
  const getArgValue = React.useCallback((flag: string): string | undefined => {
    const index = args.indexOf(flag);
    if (index >= 0) {
      return args[index + 1];
    }
    return undefined;
  }, [args]);

  const parseList = React.useCallback(
    (flag: string): string[] => {
      const value = getArgValue(flag);
      if (!value) return [];
      return value
        .split(',')
        .map(item => item.trim())
        .filter(Boolean);
    },
    [getArgValue]
  );

  const engagementId =
    getArgValue('--engagement') ||
    getArgValue('--id') ||
    args.find(arg => !arg.startsWith('--')) ||
    'demo-engagement';
  const executiveTone = getArgValue('--tone') || 'Transformation Momentum';
  const emphasis = React.useMemo(
    () => ({
      wins: parseList('--wins'),
      risks: parseList('--risks'),
      roadmap: parseList('--roadmap'),
    }),
    [parseList]
  );

  const emphasisKey = React.useMemo(
    () => `${emphasis.wins.join('|')}::${emphasis.risks.join('|')}::${emphasis.roadmap.join('|')}`,
    [emphasis]
  );
  const requestKey = `${engagementId}|${executiveTone}|${emphasisKey}`;

  const [blueprint, setBlueprint] = React.useState<BadassBlueprintRecord | null>(null);
  const [blueprintId, setBlueprintId] = React.useState<string | null>(null);
  const [status, setStatus] = React.useState<'idle' | 'requesting' | 'watching' | 'ready' | 'error'>('idle');
  const [error, setError] = React.useState<string | null>(null);
  const [elapsedMs, setElapsedMs] = React.useState(0);

  const requestRef = React.useRef<string | null>(null);

  React.useEffect(() => {
    if (typeof window === 'undefined') {
      return;
    }
    const startedAt = Date.now();
    const timer = window.setInterval(() => {
      setElapsedMs(Date.now() - startedAt);
    }, 1000);
    return () => window.clearInterval(timer);
  }, [requestKey]);

  React.useEffect(() => {
    let cancelled = false;

    if (typeof window === 'undefined') {
      return undefined;
    }

    if (!engagementId) {
      setError('An engagement identifier is required. Use --engagement <id>.');
      setStatus('error');
      return undefined;
    }

    if (requestRef.current === requestKey) {
      return undefined;
    }

    const run = async () => {
      requestRef.current = requestKey;

      setBlueprint(null);
      setBlueprintId(null);
      setElapsedMs(0);
      setStatus('requesting');
      setError(null);

      try {
        const response = await requestBlueprintGeneration({
          engagementId,
          executiveTone,
          emphasis,
        });

        if (cancelled) {
          return;
        }

        setBlueprintId(response.blueprintId);
      } catch (err: any) {
        if (cancelled) return;
        setStatus('error');
        setError(err?.message || 'Failed to start blueprint generation');
        requestRef.current = null;
      }
    };

>>>>>>> bb2983cf
    run();

    return () => {
      cancelled = true;
    };
<<<<<<< HEAD
  }, [
    requestKey,
    engagementId,
    executiveTone,
    emphasis,
    availableRecords,
    selectedRecordIds,
    debouncedPrompt,
  ]);
=======
  }, [requestKey, engagementId, executiveTone, emphasis]);
>>>>>>> bb2983cf

  React.useEffect(() => {
    if (!blueprintId || typeof window === 'undefined') {
      return undefined;
    }

    setStatus(current => (current === 'requesting' ? 'watching' : current));

    let cancelled = false;
    const unsubscribe = subscribeToBlueprint(blueprintId, record => {
      if (cancelled || !record) return;

      setBlueprint(record);
      if (record.status === 'succeeded') {
        setStatus('ready');
      } else if (record.status === 'failed') {
        setStatus('error');
        setError(record.error?.message || 'Blueprint generation failed');
      } else if (
        record.status === 'processing' ||
        record.status === 'rendered' ||
        record.status === 'export_pending' ||
        record.status === 'bundled'
      ) {
        setStatus('watching');
      }
    });

    return () => {
      cancelled = true;
      unsubscribe?.();
    };
  }, [blueprintId]);

  const humanStatus = React.useMemo(() => {
    if (status === 'requesting') return 'Submitting to multi-modal extension…';
    if (status === 'watching') {
      const blueprintStatus = blueprint?.status;
      switch (blueprintStatus) {
        case 'processing':
          return 'Processing engagement context';
        case 'rendered':
          return 'PDF rendered – preparing bundle';
        case 'export_pending':
          return 'Publishing artifact bundle';
        case 'bundled':
          return 'Bundle ready – awaiting analytics export';
        default:
          return 'Streaming extension output…';
      }
    }
    if (status === 'ready') return 'Blueprint succeeded – downloads available';
    if (status === 'error') return error || 'Blueprint failed';
    return 'Ready to request blueprint';
  }, [status, blueprint, error]);

  const analytics = blueprint?.analytics;
  const elapsedSeconds = Math.max(1, Math.round(elapsedMs / 1000));

  const renderTimeline = React.useCallback(() => {
    const timeline = blueprint?.contextSnapshot?.timeline;
    if (!timeline || !Array.isArray(timeline) || timeline.length === 0) return null;
    return (
      <div className="border border-slate-700 rounded p-4 bg-slate-900/40">
        <div className="text-cyan-400 font-semibold mb-2">Engagement Timeline</div>
        <ol className="space-y-2 text-xs text-gray-200">
          {timeline.map((entry: any, index: number) => (
            <li key={`${entry.label}-${index}`} className="flex items-start gap-2">
              <span className="mt-1 h-2 w-2 rounded-full bg-cyan-400"></span>
              <div>
                <div className="font-semibold text-white">{entry.label}</div>
                <div className="text-gray-300">{entry.timestamp}</div>
                <div className="text-gray-400">{entry.description}</div>
              </div>
            </li>
          ))}
        </ol>
      </div>
    );
  }, [blueprint]);

  const renderDeliverables = React.useCallback(() => (
    <div className="border border-slate-700 rounded p-4 bg-slate-900/40">
      <div className="text-cyan-400 font-semibold mb-2">Deliverables</div>
      <ul className="space-y-2 text-sm text-gray-200">
        <li>
          PDF Export:{' '}
          {blueprint?.pdf?.downloadUrl ? (
            <a
              href={blueprint.pdf.downloadUrl}
              target="_blank"
              rel="noopener noreferrer"
              className="text-green-400 underline"
            >
              Download Blueprint
            </a>
          ) : (
            <span className="text-gray-400">Rendering…</span>
          )}
        </li>
        <li>
          Artifact Bundle:{' '}
          {blueprint?.artifactBundle?.downloadUrl ? (
            <a
              href={blueprint.artifactBundle.downloadUrl}
              target="_blank"
              rel="noopener noreferrer"
              className="text-green-400 underline"
            >
              Download ZIP
            </a>
          ) : (
            <span className="text-gray-400">Bundling evidence…</span>
          )}
        </li>
        <li>
          BigQuery Job: {analytics?.bigQueryJobId ? analytics.bigQueryJobId : 'Pending export'}
        </li>
      </ul>
    </div>
  ), [analytics, blueprint]);

<<<<<<< HEAD
  const renderRecordPicker = React.useCallback(() => {
    if (loadingRecords) {
      return (
        <div className="border border-slate-700 rounded p-4 bg-slate-900/40">
          <div className="text-cyan-400 font-semibold mb-1">Supporting Records</div>
          <div className="text-xs text-cortex-text-secondary">Loading record catalog…</div>
        </div>
      );
    }

    if (availableRecords.length === 0) {
      return (
        <div className="border border-slate-700 rounded p-4 bg-slate-900/40">
          <div className="text-cyan-400 font-semibold mb-1">Supporting Records</div>
          <div className="text-xs text-cortex-text-secondary">
            No saved POV/TRR records found yet. Run{' '}
            <span className="font-mono text-green-400">dc sync</span> to import your customer workspace.
          </div>
        </div>
      );
    }

    return (
      <div className="border border-slate-700 rounded p-4 bg-slate-900/40 space-y-3">
        <div>
          <div className="text-cyan-400 font-semibold">Supporting Records</div>
          <div className="text-xs text-cortex-text-secondary">
            Select multiple customer artifacts to weave into the blueprint narrative.
          </div>
        </div>
        <select
          multiple
          value={selectedRecordIds}
          onChange={handleRecordChange}
          className="w-full h-32 bg-slate-950/70 border border-slate-700 rounded px-2 py-2 text-sm text-gray-100 focus:outline-none focus:border-cyan-500"
        >
          {availableRecords.map(record => (
            <option key={record.id} value={record.id}>
              {record.label}
            </option>
          ))}
        </select>
        <div className="flex flex-wrap gap-2">
          {selectedRecords.length > 0 ? (
            selectedRecords.map(record => (
              <span
                key={record.id}
                className="px-2 py-1 rounded border border-cyan-600/60 bg-cyan-900/30 text-xs text-cyan-100"
              >
                {record.details?.typeLabel ? `${record.details.typeLabel}: ` : ''}
                {record.selection.commonName}
              </span>
            ))
          ) : (
            <span className="text-xs text-cortex-text-secondary">
              Select at least one record to activate blueprint blending.
            </span>
          )}
        </div>
      </div>
    );
  }, [availableRecords, handleRecordChange, loadingRecords, selectedRecordIds, selectedRecords]);

  const renderTailoredPrompt = React.useCallback(
    () => (
      <div className="border border-slate-700 rounded p-4 bg-slate-900/40 space-y-2">
        <div className="text-cyan-400 font-semibold">Tailored Prompt</div>
        <div className="text-xs text-cortex-text-secondary">
          Give the multi-modal engine a pointed executive ask (e.g. board readiness, automation velocity, risk posture).
        </div>
        <textarea
          value={promptDraft}
          onChange={handlePromptChange}
          rows={4}
          placeholder="Focus on the automation wins that resonate with the CISO and highlight roadmap acceleration."
          className="w-full bg-slate-950/70 border border-slate-700 rounded px-3 py-2 text-sm text-gray-100 focus:outline-none focus:border-purple-500"
        />
        {debouncedPrompt && (
          <div className="text-xs text-cortex-text-secondary">
            Locked prompt: <span className="text-cyan-200">{debouncedPrompt}</span>
          </div>
        )}
      </div>
    ),
    [debouncedPrompt, handlePromptChange, promptDraft]
  );

  const renderSupportingRecords = React.useCallback(() => {
    const supporting = (blueprint?.contextSnapshot?.supportingRecords as any[]) || [];
    const fallback = blueprint?.selections || [];

    if (supporting.length === 0 && fallback.length === 0 && selectedRecords.length === 0) {
      return (
        <div className="border border-slate-700 rounded p-4 bg-slate-900/40 text-xs text-cortex-text-secondary">
          Selected records will appear here once the blueprint run begins.
        </div>
      );
    }

    const recordsToRender = supporting.length > 0
      ? supporting
      : fallback.length > 0
      ? fallback
      : selectedRecords.map(record => ({
          source: record.selection.source,
          recordId: record.selection.recordId,
          commonName: record.selection.commonName,
          summary: record.description,
          details: record.details,
        }));

    return (
      <div className="border border-slate-700 rounded p-4 bg-slate-900/40 space-y-3">
        <div className="text-cyan-400 font-semibold">Context Blend</div>
        <div className="text-xs text-cortex-text-secondary">
          Blueprint is combining {recordsToRender.length} record{recordsToRender.length === 1 ? '' : 's'} across POV, TRR, and health data.
        </div>
        <ul className="space-y-2 text-xs text-gray-200">
          {recordsToRender.map((record: any, index: number) => (
            <li
              key={`${record.recordId || record.id || index}`}
              className="border border-slate-700/60 rounded px-3 py-2 bg-slate-950/40"
            >
              <div className="flex justify-between items-start gap-2">
                <div className="font-semibold text-white">{record.commonName || record.label}</div>
                <div className="text-[10px] uppercase tracking-wide text-cyan-300">
                  {(record.source || record.type || record.details?.typeLabel || 'record').toString()}
                </div>
              </div>
              {record.summary && <div className="text-cortex-text-secondary mt-1">{record.summary}</div>}
              {Array.isArray(record.highlights) && record.highlights.length > 0 && (
                <div className="text-cortex-text-secondary mt-1">
                  {(record.highlights as string[]).slice(0, 3).join(' • ')}
                </div>
              )}
              {record.details?.status && (
                <div className="text-cortex-text-secondary mt-1">Status: {record.details.status}</div>
              )}
            </li>
          ))}
        </ul>
      </div>
    );
  }, [blueprint, selectedRecords]);

  const renderAnalytics = React.useCallback(() => {
    if (!analytics) return null;
    const formatPercent = (value: number | null | undefined) =>
      typeof value === 'number' ? `${Math.round(value * 100)}%` : '—';

    return (
      <div className="grid grid-cols-1 md:grid-cols-3 gap-4">
        <div className="border border-green-600/60 bg-green-900/20 rounded p-4">
          <div className="text-xs uppercase text-green-300">Recommendation Coverage</div>
          <div className="text-2xl font-mono text-white">{formatPercent(analytics.recommendationCoverage)}</div>
        </div>
        <div className="border border-blue-600/60 bg-blue-900/20 rounded p-4">
          <div className="text-xs uppercase text-blue-300">Automation Confidence</div>
          <div className="text-2xl font-mono text-white">{formatPercent(analytics.automationConfidence)}</div>
        </div>
        <div className="border border-yellow-600/60 bg-yellow-900/20 rounded p-4">
          <div className="text-xs uppercase text-yellow-300">Risk Score</div>
          <div className="text-2xl font-mono text-white">{formatPercent(analytics.riskScore)}</div>
=======
  const renderAnalytics = React.useCallback(() => {
    if (!analytics) return null;
    const formatPercent = (value: number | null | undefined) =>
      typeof value === 'number' ? `${Math.round(value * 100)}%` : '—';

    return (
      <div className="grid grid-cols-1 md:grid-cols-3 gap-4">
        <div className="border border-green-600/60 bg-green-900/20 rounded p-4">
          <div className="text-xs uppercase text-green-300">Recommendation Coverage</div>
          <div className="text-2xl font-mono text-white">{formatPercent(analytics.recommendationCoverage)}</div>
        </div>
        <div className="border border-blue-600/60 bg-blue-900/20 rounded p-4">
          <div className="text-xs uppercase text-blue-300">Automation Confidence</div>
          <div className="text-2xl font-mono text-white">{formatPercent(analytics.automationConfidence)}</div>
        </div>
        <div className="border border-yellow-600/60 bg-yellow-900/20 rounded p-4">
          <div className="text-xs uppercase text-yellow-300">Risk Score</div>
          <div className="text-2xl font-mono text-white">{formatPercent(analytics.riskScore)}</div>
        </div>
      </div>
    );
  }, [analytics]);

  const renderEmphasis = React.useCallback(() => {
    const hasEmphasis =
      (emphasis.wins && emphasis.wins.length > 0) ||
      (emphasis.risks && emphasis.risks.length > 0) ||
      (emphasis.roadmap && emphasis.roadmap.length > 0);
    if (!hasEmphasis) return null;
    return (
      <div className="border border-slate-700 rounded p-4 bg-slate-900/40">
        <div className="text-cyan-400 font-semibold mb-2">Emphasis Overrides</div>
        <div className="grid grid-cols-1 md:grid-cols-3 gap-4 text-xs text-gray-200">
          <div>
            <div className="uppercase tracking-wide text-green-300 mb-1">Wins</div>
            <ul className="space-y-1 list-disc list-inside">
              {emphasis.wins?.map(win => (
                <li key={win}>{win}</li>
              ))}
            </ul>
          </div>
          <div>
            <div className="uppercase tracking-wide text-yellow-300 mb-1">Risks</div>
            <ul className="space-y-1 list-disc list-inside">
              {emphasis.risks?.map(risk => (
                <li key={risk}>{risk}</li>
              ))}
            </ul>
          </div>
          <div>
            <div className="uppercase tracking-wide text-blue-300 mb-1">Roadmap</div>
            <ul className="space-y-1 list-disc list-inside">
              {emphasis.roadmap?.map(step => (
                <li key={step}>{step}</li>
              ))}
            </ul>
          </div>
        </div>
      </div>
    );
  }, [emphasis]);

  return (
    <div className="space-y-4 text-blue-200">
      <div>
        <div className="text-2xl font-bold text-cyan-400">🧭 POV Badass Blueprint</div>
        <div className="text-sm text-cortex-text-secondary">
          Multi-modal extension that compiles POV/TRR context into an executive-ready blueprint and artifact bundle.
>>>>>>> bb2983cf
        </div>
      </div>
    );
  }, [analytics]);

<<<<<<< HEAD
  const renderEmphasis = React.useCallback(() => {
    const hasEmphasis =
      (emphasis.wins && emphasis.wins.length > 0) ||
      (emphasis.risks && emphasis.risks.length > 0) ||
      (emphasis.roadmap && emphasis.roadmap.length > 0);
    if (!hasEmphasis) return null;
    return (
      <div className="border border-slate-700 rounded p-4 bg-slate-900/40">
        <div className="text-cyan-400 font-semibold mb-2">Emphasis Overrides</div>
        <div className="grid grid-cols-1 md:grid-cols-3 gap-4 text-xs text-gray-200">
          <div>
            <div className="uppercase tracking-wide text-green-300 mb-1">Wins</div>
            <ul className="space-y-1 list-disc list-inside">
              {emphasis.wins?.map(win => (
                <li key={win}>{win}</li>
              ))}
            </ul>
          </div>
          <div>
            <div className="uppercase tracking-wide text-yellow-300 mb-1">Risks</div>
            <ul className="space-y-1 list-disc list-inside">
              {emphasis.risks?.map(risk => (
                <li key={risk}>{risk}</li>
              ))}
            </ul>
          </div>
          <div>
            <div className="uppercase tracking-wide text-blue-300 mb-1">Roadmap</div>
            <ul className="space-y-1 list-disc list-inside">
              {emphasis.roadmap?.map(step => (
                <li key={step}>{step}</li>
              ))}
            </ul>
          </div>
        </div>
      </div>
    );
  }, [emphasis]);

  return (
    <div className="space-y-4 text-blue-200">
      <div>
        <div className="text-2xl font-bold text-cyan-400">🧭 POV Badass Blueprint</div>
        <div className="text-sm text-cortex-text-secondary">
          Multi-modal extension that compiles POV/TRR context into an executive-ready blueprint and artifact bundle.
        </div>
      </div>

=======
>>>>>>> bb2983cf
      <div className="flex flex-wrap items-center gap-3 text-xs">
        <span className="px-2 py-1 rounded-full border border-cyan-500/60 bg-cyan-900/30 text-cyan-200">
          {humanStatus}
        </span>
        <span className="px-2 py-1 rounded-full border border-slate-600 bg-slate-900/40 text-slate-200">
          Engagement: {engagementId}
        </span>
        <span className="px-2 py-1 rounded-full border border-slate-600 bg-slate-900/40 text-slate-200">
          Tone: {executiveTone}
        </span>
        <span className="px-2 py-1 rounded-full border border-slate-600 bg-slate-900/40 text-slate-200">
          Elapsed: {elapsedSeconds}s
        </span>
<<<<<<< HEAD
        <span className="px-2 py-1 rounded-full border border-cyan-700/60 bg-cyan-900/40 text-cyan-100">
          Records: {Math.max(selectedRecords.length, blueprint?.selections?.length || 0)}
        </span>
        {(debouncedPrompt || promptDraft || blueprint?.tailoredPrompt) && (
          <span className="px-2 py-1 rounded-full border border-purple-600/60 bg-purple-900/40 text-purple-100">
            Prompt: {(blueprint?.tailoredPrompt || debouncedPrompt || promptDraft).slice(0, 48)}
            {(blueprint?.tailoredPrompt || debouncedPrompt || promptDraft).length > 48 ? '…' : ''}
          </span>
        )}
=======
>>>>>>> bb2983cf
        {blueprint?.payload?.executiveTheme && (
          <span className="px-2 py-1 rounded-full border border-green-600/50 bg-green-900/30 text-green-200">
            Theme: {blueprint.payload.executiveTheme}
          </span>
        )}
      </div>

      {error && (
        <div className="border border-red-600/60 bg-red-900/20 text-red-200 text-sm p-3 rounded">
          {error}
        </div>
      )}

      {renderAnalytics()}

<<<<<<< HEAD
      <div className="grid grid-cols-1 lg:grid-cols-2 gap-4">
        <div className="space-y-4">
          {renderRecordPicker()}
          {renderTailoredPrompt()}
        </div>
        <div>{renderSupportingRecords()}</div>
      </div>

=======
>>>>>>> bb2983cf
      <div className="grid grid-cols-1 lg:grid-cols-3 gap-4">
        <div className="lg:col-span-2 space-y-4">
          {renderTimeline()}
          {renderEmphasis()}
        </div>
        <div className="space-y-4">
          {renderDeliverables()}
          {blueprint?.analytics?.recommendationCategories && (
            <div className="border border-slate-700 rounded p-4 bg-slate-900/40 text-xs text-gray-200">
              <div className="text-cyan-400 font-semibold mb-2">Recommendation Categories</div>
              <ul className="space-y-1 list-disc list-inside">
                {blueprint.analytics.recommendationCategories.map(category => (
                  <li key={category}>{category}</li>
                ))}
              </ul>
            </div>
          )}
        </div>
      </div>

      <div className="text-xs text-cortex-text-secondary">
        Tip: Adjust tone with <span className="font-mono text-green-400">--tone "Transformation Velocity"</span> and emphasize wins/risks using{' '}
        <span className="font-mono text-green-400">--wins</span>, <span className="font-mono text-green-400">--risks</span>, and{' '}
        <span className="font-mono text-green-400">--roadmap</span> flags.
      </div>
    </div>
  );
};


const handlePovBadassBlueprint = (args: string[]) => <PovBadassBlueprintView args={args} />;

const handlePovMetrics = (args: string[]) => {
  return (
    <div className="text-yellow-400">
      <div className="font-bold mb-2">📈 POV Metrics</div>
      <div className="text-gray-300">Performance and business metrics coming soon...</div>
    </div>
  );
};<|MERGE_RESOLUTION|>--- conflicted
+++ resolved
@@ -4,14 +4,7 @@
   requestBlueprintGeneration,
   subscribeToBlueprint,
   BadassBlueprintRecord,
-<<<<<<< HEAD
-  BlueprintRecordSelection,
 } from './badass-blueprint-service';
-import { dcContextStore, type CustomerEngagement, type ActivePOV, type TRRRecord } from './dc-context-store';
-import { DCAPIClient } from './dc-api-client';
-=======
-} from './badass-blueprint-service';
->>>>>>> bb2983cf
 
 // POV engagement data structures
 interface POVEngagement {
@@ -522,230 +515,6 @@
 };
 
 // Generate a "badass blueprint" roll-up with transformation journey and PDF link
-<<<<<<< HEAD
-interface SelectableBlueprintRecord {
-  id: string;
-  label: string;
-  description: string;
-  selection: BlueprintRecordSelection;
-  details?: {
-    typeLabel: string;
-    status?: string;
-    healthScore?: number;
-  };
-}
-
-const sanitizeContextPayload = <T,>(value: T): T => {
-  try {
-    return JSON.parse(JSON.stringify(value));
-  } catch (error) {
-    console.warn('Failed to sanitize blueprint selection context', error);
-    return value;
-  }
-};
-
-const computeHealthScoreFromCustomer = (customer: CustomerEngagement): number => {
-  const milestones = customer.timeline?.keyMilestones || [];
-  const completed = milestones.filter(milestone => milestone.status === 'complete').length;
-  const atRisk = milestones.filter(milestone => milestone.status === 'at-risk').length;
-  const total = Math.max(milestones.length, 1);
-  const completionScore = (completed / total) * 45;
-  const momentumScore = Math.min(customer.notes?.length || 0, 6) * 4;
-  const maturityWeights: Record<CustomerEngagement['maturityLevel'], number> = {
-    basic: 6,
-    intermediate: 12,
-    advanced: 18,
-    expert: 22,
-  };
-  const maturityScore = maturityWeights[customer.maturityLevel] ?? 10;
-  const riskPenalty = atRisk * 6;
-  const base = 45 + completionScore + momentumScore + maturityScore - riskPenalty;
-  return Math.max(35, Math.min(95, Math.round(base)));
-};
-
-const toCustomerSelectionContext = (customer: CustomerEngagement) =>
-  sanitizeContextPayload({
-    id: customer.id,
-    name: customer.name,
-    industry: customer.industry,
-    maturityLevel: customer.maturityLevel,
-    primaryConcerns: customer.primaryConcerns,
-    techStack: customer.techStack,
-    stakeholders: customer.stakeholders,
-    timeline: customer.timeline,
-    budget: customer.budget,
-    competition: customer.competition,
-    notes: customer.notes,
-  });
-
-const toPovSelectionContext = (pov: ActivePOV) =>
-  sanitizeContextPayload({
-    id: pov.id,
-    name: pov.name,
-    status: pov.status,
-    scenarios: pov.scenarios,
-    objectives: pov.objectives,
-    successMetrics: pov.successMetrics,
-    timeline: pov.timeline,
-    outcomes: pov.outcomes,
-    nextSteps: pov.nextSteps,
-    aiInsights: pov.aiInsights,
-    resources: pov.resources,
-  });
-
-const toTrrSelectionContext = (trr: TRRRecord) =>
-  sanitizeContextPayload({
-    id: trr.id,
-    title: trr.title,
-    priority: trr.priority,
-    status: trr.status,
-    description: trr.description,
-    acceptanceCriteria: trr.acceptanceCriteria,
-    validationMethod: trr.validationMethod,
-    validationEvidence: trr.validationEvidence,
-    timeline: trr.timeline,
-    riskLevel: trr.riskLevel,
-    businessImpact: trr.businessImpact,
-    dependencies: trr.dependencies,
-    notes: trr.notes,
-    reviewers: trr.reviewers,
-    assignedTo: trr.assignedTo,
-  });
-
-const buildSelectableRecordsFromContext = (): SelectableBlueprintRecord[] => {
-  if (typeof window === 'undefined') return [];
-
-  const customers = dcContextStore.getAllCustomerEngagements();
-  const povs = dcContextStore.getAllActivePOVs();
-  const trrs = dcContextStore.getAllTRRRecords();
-
-  const customerMap = new Map<string, CustomerEngagement>(customers.map(customer => [customer.id, customer]));
-  const records: SelectableBlueprintRecord[] = [];
-
-  customers.forEach(customer => {
-    const commonName = customer.name || `Customer ${customer.id}`;
-    records.push({
-      id: `customer:${customer.id}`,
-      label: `${commonName} • Customer Engagement`,
-      description: `${customer.industry} • ${customer.maturityLevel} maturity • ${
-        customer.timeline?.keyMilestones?.length || 0
-      } milestones`,
-      selection: {
-        source: 'customer',
-        recordId: customer.id,
-        commonName,
-        customerId: customer.id,
-        context: toCustomerSelectionContext(customer),
-      },
-      details: {
-        typeLabel: 'Customer',
-        status: customer.timeline?.keyMilestones?.slice(-1)[0]?.status,
-      },
-    });
-  });
-
-  povs.forEach(pov => {
-    const baseCustomer = customerMap.get(pov.customerId);
-    const commonName = baseCustomer?.name || pov.name || pov.id;
-    records.push({
-      id: `pov:${pov.id}`,
-      label: `${commonName} • POV: ${pov.name}`,
-      description: `Status: ${pov.status} • ${pov.scenarios.length} scenarios`,
-      selection: {
-        source: 'pov',
-        recordId: pov.id,
-        commonName,
-        customerId: pov.customerId,
-        context: toPovSelectionContext(pov),
-      },
-      details: {
-        typeLabel: 'POV',
-        status: pov.status,
-      },
-    });
-  });
-
-  trrs.forEach(trr => {
-    const baseCustomer = customerMap.get(trr.customerId);
-    const commonName = baseCustomer?.name || trr.title || trr.customerId || trr.id;
-    records.push({
-      id: `trr:${trr.id}`,
-      label: `${commonName} • TRR: ${trr.title}`,
-      description: `Priority: ${trr.priority} • Status: ${trr.status}`,
-      selection: {
-        source: 'trr',
-        recordId: trr.id,
-        commonName,
-        customerId: trr.customerId,
-        context: toTrrSelectionContext(trr),
-      },
-      details: {
-        typeLabel: 'TRR',
-        status: trr.status,
-      },
-    });
-  });
-
-  customers.forEach(customer => {
-    const commonName = customer.name || `Customer ${customer.id}`;
-    const healthScore = computeHealthScoreFromCustomer(customer);
-    records.push({
-      id: `health:${customer.id}`,
-      label: `${commonName} • Health Flow`,
-      description: `Composite health score ${healthScore}/100 across ${
-        customer.timeline?.keyMilestones?.length || 0
-      } milestones`,
-      selection: {
-        source: 'health',
-        recordId: `health-${customer.id}`,
-        commonName,
-        customerId: customer.id,
-        context: sanitizeContextPayload({
-          customerId: customer.id,
-          healthScore,
-          milestones: customer.timeline?.keyMilestones || [],
-          notes: customer.notes || [],
-          maturityLevel: customer.maturityLevel,
-          primaryConcerns: customer.primaryConcerns,
-        }),
-      },
-      details: {
-        typeLabel: 'Health Flow',
-        status: `${healthScore}/100`,
-        healthScore,
-      },
-    });
-  });
-
-  const unique = new Map<string, SelectableBlueprintRecord>();
-  records.forEach(record => {
-    unique.set(record.id, record);
-  });
-
-  return Array.from(unique.values()).sort((a, b) => a.label.localeCompare(b.label));
-};
-
-const loadSelectableRecords = async (): Promise<SelectableBlueprintRecord[]> => {
-  if (typeof window === 'undefined') return [];
-  let records = buildSelectableRecordsFromContext();
-  if (records.length > 0) {
-    return records;
-  }
-
-  try {
-    const apiClient = new DCAPIClient();
-    const response = await apiClient.fetchUserContext();
-    if (!response.success) {
-      console.warn('Failed to refresh DC context before blueprint selection', response.error);
-    }
-  } catch (error) {
-    console.warn('Blueprint record fetch failed', error);
-  }
-
-  records = buildSelectableRecordsFromContext();
-  return records;
-};
-
 const PovBadassBlueprintView: React.FC<{ args: string[] }> = ({ args }) => {
   const getArgValue = React.useCallback((flag: string): string | undefined => {
     const index = args.indexOf(flag);
@@ -786,97 +555,13 @@
     () => `${emphasis.wins.join('|')}::${emphasis.risks.join('|')}::${emphasis.roadmap.join('|')}`,
     [emphasis]
   );
-  const [availableRecords, setAvailableRecords] = React.useState<SelectableBlueprintRecord[]>([]);
-  const [loadingRecords, setLoadingRecords] = React.useState(false);
-  const [selectedRecordIds, setSelectedRecordIds] = React.useState<string[]>([]);
-  const [promptDraft, setPromptDraft] = React.useState('');
-  const [debouncedPrompt, setDebouncedPrompt] = React.useState('');
-
-  React.useEffect(() => {
-    if (typeof window === 'undefined') return undefined;
-    let cancelled = false;
-
-    const load = async () => {
-      setLoadingRecords(true);
-      try {
-        const records = await loadSelectableRecords();
-        if (cancelled) return;
-        setAvailableRecords(records);
-        setSelectedRecordIds(current => {
-          if (current.length > 0) return current;
-          if (records.length === 0) return current;
-
-          const preferred = records
-            .filter(record => {
-              if (!engagementId) return false;
-              if (record.selection.recordId === engagementId) return true;
-              if (record.selection.customerId === engagementId) return true;
-              return record.selection.commonName
-                .toLowerCase()
-                .includes(engagementId.toLowerCase());
-            })
-            .map(record => record.id);
-
-          const fallback = preferred.length > 0
-            ? preferred
-            : records.slice(0, Math.min(2, records.length)).map(record => record.id);
-
-          return Array.from(new Set(fallback));
-        });
-      } finally {
-        if (!cancelled) {
-          setLoadingRecords(false);
-        }
-      }
-    };
-
-    load();
-
-    return () => {
-      cancelled = true;
-    };
-  }, [engagementId]);
-
-  React.useEffect(() => {
-    if (typeof window === 'undefined') return undefined;
-    const handle = window.setTimeout(() => {
-      setDebouncedPrompt(promptDraft.trim());
-    }, 400);
-    return () => window.clearTimeout(handle);
-  }, [promptDraft]);
-
-  const selectionKey = React.useMemo(() => {
-    const keys = selectedRecordIds
-      .map(id => {
-        const record = availableRecords.find(item => item.id === id);
-        if (!record) return null;
-        return `${record.selection.source}:${record.selection.recordId}`;
-      })
-      .filter(Boolean) as string[];
-    return keys.sort().join(',');
-  }, [availableRecords, selectedRecordIds]);
-
-  const requestKey = `${engagementId}|${executiveTone}|${emphasisKey}|${selectionKey}|${debouncedPrompt || ''}`;
-
-  const selectedRecords = React.useMemo(() => {
-    const set = new Set(selectedRecordIds);
-    return availableRecords.filter(record => set.has(record.id));
-  }, [availableRecords, selectedRecordIds]);
+  const requestKey = `${engagementId}|${executiveTone}|${emphasisKey}`;
 
   const [blueprint, setBlueprint] = React.useState<BadassBlueprintRecord | null>(null);
   const [blueprintId, setBlueprintId] = React.useState<string | null>(null);
   const [status, setStatus] = React.useState<'idle' | 'requesting' | 'watching' | 'ready' | 'error'>('idle');
   const [error, setError] = React.useState<string | null>(null);
   const [elapsedMs, setElapsedMs] = React.useState(0);
-
-  const handleRecordChange = React.useCallback((event: React.ChangeEvent<HTMLSelectElement>) => {
-    const values = Array.from(event.target.selectedOptions).map(option => option.value);
-    setSelectedRecordIds(values);
-  }, []);
-
-  const handlePromptChange = React.useCallback((event: React.ChangeEvent<HTMLTextAreaElement>) => {
-    setPromptDraft(event.target.value);
-  }, []);
 
   const requestRef = React.useRef<string | null>(null);
 
@@ -918,16 +603,10 @@
       setError(null);
 
       try {
-        const selectionsPayload = selectedRecordIds
-          .map(id => availableRecords.find(item => item.id === id)?.selection)
-          .filter(Boolean) as BlueprintRecordSelection[];
-
         const response = await requestBlueprintGeneration({
           engagementId,
           executiveTone,
           emphasis,
-          recordSelections: selectionsPayload,
-          tailoredPrompt: debouncedPrompt || undefined,
         });
 
         if (cancelled) {
@@ -943,133 +622,12 @@
       }
     };
 
-=======
-const PovBadassBlueprintView: React.FC<{ args: string[] }> = ({ args }) => {
-  const getArgValue = React.useCallback((flag: string): string | undefined => {
-    const index = args.indexOf(flag);
-    if (index >= 0) {
-      return args[index + 1];
-    }
-    return undefined;
-  }, [args]);
-
-  const parseList = React.useCallback(
-    (flag: string): string[] => {
-      const value = getArgValue(flag);
-      if (!value) return [];
-      return value
-        .split(',')
-        .map(item => item.trim())
-        .filter(Boolean);
-    },
-    [getArgValue]
-  );
-
-  const engagementId =
-    getArgValue('--engagement') ||
-    getArgValue('--id') ||
-    args.find(arg => !arg.startsWith('--')) ||
-    'demo-engagement';
-  const executiveTone = getArgValue('--tone') || 'Transformation Momentum';
-  const emphasis = React.useMemo(
-    () => ({
-      wins: parseList('--wins'),
-      risks: parseList('--risks'),
-      roadmap: parseList('--roadmap'),
-    }),
-    [parseList]
-  );
-
-  const emphasisKey = React.useMemo(
-    () => `${emphasis.wins.join('|')}::${emphasis.risks.join('|')}::${emphasis.roadmap.join('|')}`,
-    [emphasis]
-  );
-  const requestKey = `${engagementId}|${executiveTone}|${emphasisKey}`;
-
-  const [blueprint, setBlueprint] = React.useState<BadassBlueprintRecord | null>(null);
-  const [blueprintId, setBlueprintId] = React.useState<string | null>(null);
-  const [status, setStatus] = React.useState<'idle' | 'requesting' | 'watching' | 'ready' | 'error'>('idle');
-  const [error, setError] = React.useState<string | null>(null);
-  const [elapsedMs, setElapsedMs] = React.useState(0);
-
-  const requestRef = React.useRef<string | null>(null);
-
-  React.useEffect(() => {
-    if (typeof window === 'undefined') {
-      return;
-    }
-    const startedAt = Date.now();
-    const timer = window.setInterval(() => {
-      setElapsedMs(Date.now() - startedAt);
-    }, 1000);
-    return () => window.clearInterval(timer);
-  }, [requestKey]);
-
-  React.useEffect(() => {
-    let cancelled = false;
-
-    if (typeof window === 'undefined') {
-      return undefined;
-    }
-
-    if (!engagementId) {
-      setError('An engagement identifier is required. Use --engagement <id>.');
-      setStatus('error');
-      return undefined;
-    }
-
-    if (requestRef.current === requestKey) {
-      return undefined;
-    }
-
-    const run = async () => {
-      requestRef.current = requestKey;
-
-      setBlueprint(null);
-      setBlueprintId(null);
-      setElapsedMs(0);
-      setStatus('requesting');
-      setError(null);
-
-      try {
-        const response = await requestBlueprintGeneration({
-          engagementId,
-          executiveTone,
-          emphasis,
-        });
-
-        if (cancelled) {
-          return;
-        }
-
-        setBlueprintId(response.blueprintId);
-      } catch (err: any) {
-        if (cancelled) return;
-        setStatus('error');
-        setError(err?.message || 'Failed to start blueprint generation');
-        requestRef.current = null;
-      }
-    };
-
->>>>>>> bb2983cf
     run();
 
     return () => {
       cancelled = true;
     };
-<<<<<<< HEAD
-  }, [
-    requestKey,
-    engagementId,
-    executiveTone,
-    emphasis,
-    availableRecords,
-    selectedRecordIds,
-    debouncedPrompt,
-  ]);
-=======
   }, [requestKey, engagementId, executiveTone, emphasis]);
->>>>>>> bb2983cf
 
   React.useEffect(() => {
     if (!blueprintId || typeof window === 'undefined') {
@@ -1192,171 +750,6 @@
     </div>
   ), [analytics, blueprint]);
 
-<<<<<<< HEAD
-  const renderRecordPicker = React.useCallback(() => {
-    if (loadingRecords) {
-      return (
-        <div className="border border-slate-700 rounded p-4 bg-slate-900/40">
-          <div className="text-cyan-400 font-semibold mb-1">Supporting Records</div>
-          <div className="text-xs text-cortex-text-secondary">Loading record catalog…</div>
-        </div>
-      );
-    }
-
-    if (availableRecords.length === 0) {
-      return (
-        <div className="border border-slate-700 rounded p-4 bg-slate-900/40">
-          <div className="text-cyan-400 font-semibold mb-1">Supporting Records</div>
-          <div className="text-xs text-cortex-text-secondary">
-            No saved POV/TRR records found yet. Run{' '}
-            <span className="font-mono text-green-400">dc sync</span> to import your customer workspace.
-          </div>
-        </div>
-      );
-    }
-
-    return (
-      <div className="border border-slate-700 rounded p-4 bg-slate-900/40 space-y-3">
-        <div>
-          <div className="text-cyan-400 font-semibold">Supporting Records</div>
-          <div className="text-xs text-cortex-text-secondary">
-            Select multiple customer artifacts to weave into the blueprint narrative.
-          </div>
-        </div>
-        <select
-          multiple
-          value={selectedRecordIds}
-          onChange={handleRecordChange}
-          className="w-full h-32 bg-slate-950/70 border border-slate-700 rounded px-2 py-2 text-sm text-gray-100 focus:outline-none focus:border-cyan-500"
-        >
-          {availableRecords.map(record => (
-            <option key={record.id} value={record.id}>
-              {record.label}
-            </option>
-          ))}
-        </select>
-        <div className="flex flex-wrap gap-2">
-          {selectedRecords.length > 0 ? (
-            selectedRecords.map(record => (
-              <span
-                key={record.id}
-                className="px-2 py-1 rounded border border-cyan-600/60 bg-cyan-900/30 text-xs text-cyan-100"
-              >
-                {record.details?.typeLabel ? `${record.details.typeLabel}: ` : ''}
-                {record.selection.commonName}
-              </span>
-            ))
-          ) : (
-            <span className="text-xs text-cortex-text-secondary">
-              Select at least one record to activate blueprint blending.
-            </span>
-          )}
-        </div>
-      </div>
-    );
-  }, [availableRecords, handleRecordChange, loadingRecords, selectedRecordIds, selectedRecords]);
-
-  const renderTailoredPrompt = React.useCallback(
-    () => (
-      <div className="border border-slate-700 rounded p-4 bg-slate-900/40 space-y-2">
-        <div className="text-cyan-400 font-semibold">Tailored Prompt</div>
-        <div className="text-xs text-cortex-text-secondary">
-          Give the multi-modal engine a pointed executive ask (e.g. board readiness, automation velocity, risk posture).
-        </div>
-        <textarea
-          value={promptDraft}
-          onChange={handlePromptChange}
-          rows={4}
-          placeholder="Focus on the automation wins that resonate with the CISO and highlight roadmap acceleration."
-          className="w-full bg-slate-950/70 border border-slate-700 rounded px-3 py-2 text-sm text-gray-100 focus:outline-none focus:border-purple-500"
-        />
-        {debouncedPrompt && (
-          <div className="text-xs text-cortex-text-secondary">
-            Locked prompt: <span className="text-cyan-200">{debouncedPrompt}</span>
-          </div>
-        )}
-      </div>
-    ),
-    [debouncedPrompt, handlePromptChange, promptDraft]
-  );
-
-  const renderSupportingRecords = React.useCallback(() => {
-    const supporting = (blueprint?.contextSnapshot?.supportingRecords as any[]) || [];
-    const fallback = blueprint?.selections || [];
-
-    if (supporting.length === 0 && fallback.length === 0 && selectedRecords.length === 0) {
-      return (
-        <div className="border border-slate-700 rounded p-4 bg-slate-900/40 text-xs text-cortex-text-secondary">
-          Selected records will appear here once the blueprint run begins.
-        </div>
-      );
-    }
-
-    const recordsToRender = supporting.length > 0
-      ? supporting
-      : fallback.length > 0
-      ? fallback
-      : selectedRecords.map(record => ({
-          source: record.selection.source,
-          recordId: record.selection.recordId,
-          commonName: record.selection.commonName,
-          summary: record.description,
-          details: record.details,
-        }));
-
-    return (
-      <div className="border border-slate-700 rounded p-4 bg-slate-900/40 space-y-3">
-        <div className="text-cyan-400 font-semibold">Context Blend</div>
-        <div className="text-xs text-cortex-text-secondary">
-          Blueprint is combining {recordsToRender.length} record{recordsToRender.length === 1 ? '' : 's'} across POV, TRR, and health data.
-        </div>
-        <ul className="space-y-2 text-xs text-gray-200">
-          {recordsToRender.map((record: any, index: number) => (
-            <li
-              key={`${record.recordId || record.id || index}`}
-              className="border border-slate-700/60 rounded px-3 py-2 bg-slate-950/40"
-            >
-              <div className="flex justify-between items-start gap-2">
-                <div className="font-semibold text-white">{record.commonName || record.label}</div>
-                <div className="text-[10px] uppercase tracking-wide text-cyan-300">
-                  {(record.source || record.type || record.details?.typeLabel || 'record').toString()}
-                </div>
-              </div>
-              {record.summary && <div className="text-cortex-text-secondary mt-1">{record.summary}</div>}
-              {Array.isArray(record.highlights) && record.highlights.length > 0 && (
-                <div className="text-cortex-text-secondary mt-1">
-                  {(record.highlights as string[]).slice(0, 3).join(' • ')}
-                </div>
-              )}
-              {record.details?.status && (
-                <div className="text-cortex-text-secondary mt-1">Status: {record.details.status}</div>
-              )}
-            </li>
-          ))}
-        </ul>
-      </div>
-    );
-  }, [blueprint, selectedRecords]);
-
-  const renderAnalytics = React.useCallback(() => {
-    if (!analytics) return null;
-    const formatPercent = (value: number | null | undefined) =>
-      typeof value === 'number' ? `${Math.round(value * 100)}%` : '—';
-
-    return (
-      <div className="grid grid-cols-1 md:grid-cols-3 gap-4">
-        <div className="border border-green-600/60 bg-green-900/20 rounded p-4">
-          <div className="text-xs uppercase text-green-300">Recommendation Coverage</div>
-          <div className="text-2xl font-mono text-white">{formatPercent(analytics.recommendationCoverage)}</div>
-        </div>
-        <div className="border border-blue-600/60 bg-blue-900/20 rounded p-4">
-          <div className="text-xs uppercase text-blue-300">Automation Confidence</div>
-          <div className="text-2xl font-mono text-white">{formatPercent(analytics.automationConfidence)}</div>
-        </div>
-        <div className="border border-yellow-600/60 bg-yellow-900/20 rounded p-4">
-          <div className="text-xs uppercase text-yellow-300">Risk Score</div>
-          <div className="text-2xl font-mono text-white">{formatPercent(analytics.riskScore)}</div>
-=======
   const renderAnalytics = React.useCallback(() => {
     if (!analytics) return null;
     const formatPercent = (value: number | null | undefined) =>
@@ -1425,63 +818,11 @@
         <div className="text-2xl font-bold text-cyan-400">🧭 POV Badass Blueprint</div>
         <div className="text-sm text-cortex-text-secondary">
           Multi-modal extension that compiles POV/TRR context into an executive-ready blueprint and artifact bundle.
->>>>>>> bb2983cf
         </div>
       </div>
     );
   }, [analytics]);
 
-<<<<<<< HEAD
-  const renderEmphasis = React.useCallback(() => {
-    const hasEmphasis =
-      (emphasis.wins && emphasis.wins.length > 0) ||
-      (emphasis.risks && emphasis.risks.length > 0) ||
-      (emphasis.roadmap && emphasis.roadmap.length > 0);
-    if (!hasEmphasis) return null;
-    return (
-      <div className="border border-slate-700 rounded p-4 bg-slate-900/40">
-        <div className="text-cyan-400 font-semibold mb-2">Emphasis Overrides</div>
-        <div className="grid grid-cols-1 md:grid-cols-3 gap-4 text-xs text-gray-200">
-          <div>
-            <div className="uppercase tracking-wide text-green-300 mb-1">Wins</div>
-            <ul className="space-y-1 list-disc list-inside">
-              {emphasis.wins?.map(win => (
-                <li key={win}>{win}</li>
-              ))}
-            </ul>
-          </div>
-          <div>
-            <div className="uppercase tracking-wide text-yellow-300 mb-1">Risks</div>
-            <ul className="space-y-1 list-disc list-inside">
-              {emphasis.risks?.map(risk => (
-                <li key={risk}>{risk}</li>
-              ))}
-            </ul>
-          </div>
-          <div>
-            <div className="uppercase tracking-wide text-blue-300 mb-1">Roadmap</div>
-            <ul className="space-y-1 list-disc list-inside">
-              {emphasis.roadmap?.map(step => (
-                <li key={step}>{step}</li>
-              ))}
-            </ul>
-          </div>
-        </div>
-      </div>
-    );
-  }, [emphasis]);
-
-  return (
-    <div className="space-y-4 text-blue-200">
-      <div>
-        <div className="text-2xl font-bold text-cyan-400">🧭 POV Badass Blueprint</div>
-        <div className="text-sm text-cortex-text-secondary">
-          Multi-modal extension that compiles POV/TRR context into an executive-ready blueprint and artifact bundle.
-        </div>
-      </div>
-
-=======
->>>>>>> bb2983cf
       <div className="flex flex-wrap items-center gap-3 text-xs">
         <span className="px-2 py-1 rounded-full border border-cyan-500/60 bg-cyan-900/30 text-cyan-200">
           {humanStatus}
@@ -1495,18 +836,6 @@
         <span className="px-2 py-1 rounded-full border border-slate-600 bg-slate-900/40 text-slate-200">
           Elapsed: {elapsedSeconds}s
         </span>
-<<<<<<< HEAD
-        <span className="px-2 py-1 rounded-full border border-cyan-700/60 bg-cyan-900/40 text-cyan-100">
-          Records: {Math.max(selectedRecords.length, blueprint?.selections?.length || 0)}
-        </span>
-        {(debouncedPrompt || promptDraft || blueprint?.tailoredPrompt) && (
-          <span className="px-2 py-1 rounded-full border border-purple-600/60 bg-purple-900/40 text-purple-100">
-            Prompt: {(blueprint?.tailoredPrompt || debouncedPrompt || promptDraft).slice(0, 48)}
-            {(blueprint?.tailoredPrompt || debouncedPrompt || promptDraft).length > 48 ? '…' : ''}
-          </span>
-        )}
-=======
->>>>>>> bb2983cf
         {blueprint?.payload?.executiveTheme && (
           <span className="px-2 py-1 rounded-full border border-green-600/50 bg-green-900/30 text-green-200">
             Theme: {blueprint.payload.executiveTheme}
@@ -1522,17 +851,6 @@
 
       {renderAnalytics()}
 
-<<<<<<< HEAD
-      <div className="grid grid-cols-1 lg:grid-cols-2 gap-4">
-        <div className="space-y-4">
-          {renderRecordPicker()}
-          {renderTailoredPrompt()}
-        </div>
-        <div>{renderSupportingRecords()}</div>
-      </div>
-
-=======
->>>>>>> bb2983cf
       <div className="grid grid-cols-1 lg:grid-cols-3 gap-4">
         <div className="lg:col-span-2 space-y-4">
           {renderTimeline()}
