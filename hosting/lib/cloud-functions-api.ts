// Cloud Functions API Integration for POV-CLI Scenarios

import { ScenarioConfig, ScenarioDeployment, ScenarioCommand, ScenarioType } from './scenario-types';
import type { BlueprintRecordSelection } from './badass-blueprint-service';

export class CloudFunctionsAPI {
  private baseUrl: string;
  private readonly projectId: string;

  constructor(projectId: string = 'henryreedai') {
    this.projectId = projectId;
    // Allow override via env for emulator or custom domain; default to /api (Firebase Hosting rewrite)
    const fromEnv = (typeof window !== 'undefined'
      ? ((window as any).NEXT_PUBLIC_FUNCTIONS_BASE_URL || process.env.NEXT_PUBLIC_FUNCTIONS_BASE_URL)
      : process.env.NEXT_PUBLIC_FUNCTIONS_BASE_URL) as string | undefined;
    const sanitized = fromEnv && fromEnv.trim().length > 0 ? fromEnv.trim().replace(/\/$/, '') : '';
    this.baseUrl = sanitized || '/api';
  }

  private async getAuthHeaders(): Promise<Record<string, string>> {
    try {
      const mod = await import('./firebase-config');
      const user = (mod as any).auth?.currentUser;
      if (user && typeof (user as any).getIdToken === 'function') {
        const token = await (user as any).getIdToken();
        return { Authorization: `Bearer ${token}` };
      }
    } catch {}
    return {};
  }

  async generateBadassBlueprint(payload: {
    engagementId: string;
    executiveTone?: string;
    emphasis?: { wins?: string[]; risks?: string[]; roadmap?: string[] };
<<<<<<< HEAD
    recordSelections?: BlueprintRecordSelection[];
    tailoredPrompt?: string;
=======
>>>>>>> bb2983cf
  }): Promise<{
    success: boolean;
    blueprintId?: string;
    status?: string;
    payloadPath?: string;
    message?: string;
  }> {
    try {
      const response = await fetch(`${this.baseUrl}/extensions/badass-blueprint`, {
        method: 'POST',
        headers: {
          'Content-Type': 'application/json',
          ...(await this.getAuthHeaders()),
        },
        body: JSON.stringify(payload),
      });

      if (!response.ok) {
        const text = await response.text().catch(() => '');
        throw new Error(`HTTP ${response.status}: ${text || 'badass blueprint request failed'}`);
      }

      return (await response.json()) as {
        success: boolean;
        blueprintId?: string;
        status?: string;
        payloadPath?: string;
        message?: string;
      };
    } catch (error) {
      return {
        success: false,
        message: `Blueprint generation failed: ${error instanceof Error ? error.message : 'Unknown error'}`,
      };
    }
  }

  async deployScenario(command: ScenarioCommand): Promise<{
    success: boolean;
    deploymentId?: string;
    message: string;
    estimatedCompletion?: string;
  }> {
    try {
      const response = await fetch(`${this.baseUrl}/scenario-deploy`, {
        method: 'POST',
        headers: {
          'Content-Type': 'application/json',
          ...(await this.getAuthHeaders()),
        },
        body: JSON.stringify(command),
      });

      if (!response.ok) {
        throw new Error(`HTTP error! status: ${response.status}`);
      }

      return await response.json();
    } catch (error) {
      return {
        success: false,
        message: `Deployment failed: ${error instanceof Error ? error.message : 'Unknown error'}`
      };
    }
  }

  async getDeploymentStatus(deploymentId: string): Promise<{
    success: boolean;
    deployment?: ScenarioDeployment;
    message: string;
  }> {
    try {
      const response = await fetch(`${this.baseUrl}/scenario-status/${deploymentId}`, { headers: await this.getAuthHeaders() });
      
      if (!response.ok) {
        throw new Error(`HTTP error! status: ${response.status}`);
      }

      const data = await response.json();
      return {
        success: true,
        deployment: data.deployment,
        message: 'Status retrieved successfully'
      };
    } catch (error) {
      return {
        success: false,
        message: `Status check failed: ${error instanceof Error ? error.message : 'Unknown error'}`
      };
    }
  }

  async listDeployments(): Promise<{
    success: boolean;
    deployments?: ScenarioDeployment[];
    message: string;
  }> {
    try {
      const response = await fetch(`${this.baseUrl}/scenario-list`);
      
      if (!response.ok) {
        throw new Error(`HTTP error! status: ${response.status}`);
      }

      const data = await response.json();
      return {
        success: true,
        deployments: data.deployments,
        message: 'Deployments retrieved successfully'
      };
    } catch (error) {
      return {
        success: false,
        message: `List failed: ${error instanceof Error ? error.message : 'Unknown error'}`
      };
    }
  }

  async validateScenario(deploymentId: string): Promise<{
    success: boolean;
    results?: any;
    message: string;
  }> {
    try {
      const response = await fetch(`${this.baseUrl}/scenario-validate`, {
        method: 'POST',
        headers: {
          'Content-Type': 'application/json',
          ...(await this.getAuthHeaders()),
        },
        body: JSON.stringify({ deploymentId }),
      });

      if (!response.ok) {
        throw new Error(`HTTP error! status: ${response.status}`);
      }

      const data = await response.json();
      return {
        success: true,
        results: data.results,
        message: 'Validation completed successfully'
      };
    } catch (error) {
      return {
        success: false,
        message: `Validation failed: ${error instanceof Error ? error.message : 'Unknown error'}`
      };
    }
  }

  async destroyScenario(deploymentId: string): Promise<{
    success: boolean;
    message: string;
  }> {
    try {
      const response = await fetch(`${this.baseUrl}/scenario-destroy`, {
        method: 'POST',
        headers: {
          'Content-Type': 'application/json',
          ...(await this.getAuthHeaders()),
        },
        body: JSON.stringify({ deploymentId }),
      });

      if (!response.ok) {
        throw new Error(`HTTP error! status: ${response.status}`);
      }

      return await response.json();
    } catch (error) {
      return {
        success: false,
        message: `Destroy failed: ${error instanceof Error ? error.message : 'Unknown error'}`
      };
    }
  }

  async exportScenarioData(deploymentId: string, format: 'json' | 'csv' | 'pdf' = 'json'): Promise<{
    success: boolean;
    downloadUrl?: string;
    message: string;
  }> {
    try {
      const response = await fetch(`${this.baseUrl}/scenario-export`, {
        method: 'POST',
        headers: {
          'Content-Type': 'application/json',
          ...(await this.getAuthHeaders()),
        },
        body: JSON.stringify({ deploymentId, format }),
      });

      if (!response.ok) {
        throw new Error(`HTTP error! status: ${response.status}`);
      }

      const data = await response.json();
      return {
        success: true,
        downloadUrl: data.downloadUrl,
        message: 'Export generated successfully'
      };
    } catch (error) {
      return {
        success: false,
        message: `Export failed: ${error instanceof Error ? error.message : 'Unknown error'}`
      };
    }
  }

  // Simulate Cloud Functions responses for demo purposes
  async simulateDeployment(command: ScenarioCommand): Promise<{
    success: boolean;
    deploymentId?: string;
    message: string;
    estimatedCompletion?: string;
  }> {
    // Simulate network delay
    await new Promise(resolve => setTimeout(resolve, 1000 + Math.random() * 2000));

    if (command.dryRun) {
      return {
        success: true,
        message: `[DRY RUN] Would deploy ${command.scenarioType} scenario with provider ${command.provider}`,
        estimatedCompletion: '15-30 minutes'
      };
    }

    const deploymentId = `deploy-${Date.now()}-${Math.random().toString(36).substr(2, 9)}`;
    
    return {
      success: true,
      deploymentId,
      message: `Scenario deployment initiated successfully`,
      estimatedCompletion: '15-30 minutes'
    };
  }

  async simulateStatus(deploymentId: string): Promise<{
    success: boolean;
    deployment?: ScenarioDeployment;
    message: string;
  }> {
    // Simulate network delay
    await new Promise(resolve => setTimeout(resolve, 500 + Math.random() * 1000));

    const statuses = ['deploying', 'running', 'validating', 'complete'] as const;
    const randomStatus = statuses[Math.floor(Math.random() * statuses.length)];

    const deployment: ScenarioDeployment = {
      id: deploymentId,
      scenarioId: 'cp-misconfigured-s3',
      status: randomStatus,
      startTime: new Date(Date.now() - Math.random() * 3600000), // Within last hour
      provider: 'gcp',
      region: 'us-central1',
      resources: {
        cloudFunctionUrl: `https://us-central1-henryreedai.cloudfunctions.net/${deploymentId}`,
        storageUrl: `gs://henryreedai-scenarios/${deploymentId}`,
        logs: [
          'Infrastructure provisioning started',
          'Cloud Storage bucket created',
          'IAM roles configured',
          'Scenario deployment complete'
        ]
      }
    };

    if (randomStatus === 'complete') {
      deployment.endTime = new Date();
      deployment.results = {
        validationPassed: Math.random() > 0.3,
        detectionAlerts: [
          { type: 'Storage Misconfiguration', severity: 'HIGH', detected: true },
          { type: 'Excessive Permissions', severity: 'MEDIUM', detected: Math.random() > 0.5 }
        ],
        telemetryData: [
          { timestamp: new Date(), event: 'bucket_access', source: 'test-user' },
          { timestamp: new Date(), event: 'permission_escalation', source: 'test-service' }
        ],
        performanceMetrics: {
          deploymentTime: '12m 34s',
          resourcesProvisioned: 5,
          validationDuration: '2m 15s'
        }
      };
    }

    return {
      success: true,
      deployment,
      message: 'Status retrieved successfully'
    };
  }
}

export const cloudFunctionsAPI = new CloudFunctionsAPI();<|MERGE_RESOLUTION|>--- conflicted
+++ resolved
@@ -33,11 +33,6 @@
     engagementId: string;
     executiveTone?: string;
     emphasis?: { wins?: string[]; risks?: string[]; roadmap?: string[] };
-<<<<<<< HEAD
-    recordSelections?: BlueprintRecordSelection[];
-    tailoredPrompt?: string;
-=======
->>>>>>> bb2983cf
   }): Promise<{
     success: boolean;
     blueprintId?: string;
