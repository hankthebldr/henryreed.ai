'use client';

import React, { useState, useEffect } from 'react';
import { useAppState } from '../contexts/AppStateContext';
import EnhancedManualCreationGUI from './EnhancedManualCreationGUI';
import { TRRManagement } from './TRRManagement';
import { EnhancedContentCreator as NewEnhancedContentCreator } from './EnhancedContentCreator';
import ContentCreatorManager from './ContentCreatorManager';
import BreadcrumbNavigation from './BreadcrumbNavigation';
import CortexButton from './CortexButton';
import { useCommandExecutor } from '../hooks/useCommandExecutor';
import { dcContextStore } from '../lib/dc-context-store';

interface GUITab {
  id: string;
  name: string;
  icon: string;
  component: React.ComponentType;
  description: string;
  breadcrumb: string;
}

interface QuickAction {
  name: string;
  icon: string;
  description: string;
  command?: string; // Terminal command to execute
  action?: string; // GUI action to trigger
  data?: any;
  className: string;
}

// Enhanced POV Dashboard with command integration
const EnhancedPOVDashboard = () => {
  const { state, actions } = useAppState();
  const { run: executeCommand, isRunning } = useCommandExecutor();
  
  useEffect(() => {
    // Update breadcrumbs for dashboard
    actions.updateBreadcrumbs([
      { label: 'Home', path: '/gui' },
      { label: 'Dashboard', path: '/gui/dashboard' },
    ]);
  }, [actions]);

  // Enhanced quick actions with PANW Cortex color scheme - ALIGNED WITH TERMINAL
  const quickActions: QuickAction[] = [
    {
      name: 'New POV',
      icon: '🎯',
      description: 'Initialize a new Proof of Value project',
      command: 'pov create --interactive',
      className: 'cortex-card hover:border-cortex-green text-cortex-green hover:shadow-lg border border-cortex-green/30 hover:cortex-glow-green'
    },
    {
      name: 'List Scenarios',
      icon: '📋',
      description: 'Browse available security scenarios',
      command: 'scenario list',
      className: 'cortex-card hover:border-cortex-info text-cortex-info hover:shadow-lg border border-cortex-info/30'
    },
    {
      name: 'Deploy Scenario',
      icon: '🚀',
      description: 'Deploy a security scenario',
      command: 'scenario generate --scenario-type cloud-posture',
      className: 'cortex-card hover:border-cortex-green text-cortex-green hover:shadow-lg border border-cortex-green/30 hover:cortex-glow-green'
    },
    {
      name: 'Generate Report',
      icon: '📝',
      description: 'Create executive or technical report',
      command: 'pov report --current --executive',
      className: 'cortex-card hover:border-cortex-warning text-cortex-warning hover:shadow-lg border border-cortex-warning/30'
    },
    {
      name: 'AI Analysis',
      icon: '🤖',
      description: 'Run Gemini AI analysis on current data',
      command: 'gemini analyze --context dashboard',
      className: 'cortex-card hover:border-cortex-text-accent text-cortex-text-accent hover:shadow-lg border border-cortex-text-accent/30'
    },
    {
      name: 'Content Creator',
      icon: '🎨',
      description: 'Access unified POV and scenario content creator',
      action: 'open_unified_creator',
      className: 'cortex-card hover:border-cortex-text-accent text-cortex-text-accent hover:shadow-lg border border-cortex-text-accent/30'
    },
    {
      name: 'Badass Blueprint',
      icon: '🧭',
      description: 'Create transformation blueprint and download PDF',
      command: 'pov --badass-blueprint',
      className: 'cortex-card hover:border-cortex-green-light text-cortex-green-light hover:shadow-lg border border-cortex-green-light/30'
    }
  ];

  const handleQuickAction = (action: QuickAction) => {
    if (action.command) {
      executeCommand(action.command, {
        trackActivity: {
          event: `dashboard-${action.name.toLowerCase().replace(/\s+/g, '-')}-click`,
          source: 'enhanced-pov-dashboard',
          payload: { command: action.command, actionName: action.name }
        }
      });
    } else if (action.action) {
      if (action.action === 'open_unified_creator') {
        actions.setActiveGUITab('unified-creator');
      } else {
        actions.triggerGUIAction(action.action, action.data);
      }
    }
  };

  const activityData = [
    { action: 'POV Completed', target: 'Enterprise Banking Corp', time: '2 hours ago', status: 'success', command: 'pov status --id EBC-001' },
    { action: 'Template Deployed', target: 'Ransomware Chain v2.1', time: '4 hours ago', status: 'info', command: 'scenario status --name ransomware-v2.1' },
    { action: 'Detection Generated', target: 'T1078 Account Access', time: '6 hours ago', status: 'warning', command: 'detect --technique T1078' },
    { action: 'TRR Validated', target: 'Multi-Cloud Security', time: '1 day ago', status: 'success', command: 'trr show --id TRR-2024-001' }
  ];

  return (
    <div className="space-y-6">
      {/* Enhanced Stats Overview with PANW Cortex branding */}
      <div className="bg-gradient-to-r from-cortex-success-bg to-cortex-info-bg p-6 rounded-lg border border-cortex-green/30 cortex-card">
        <div className="flex justify-between items-center mb-4">
          <h2 className="text-2xl font-bold text-cortex-green">🎯 POV Management Dashboard</h2>
          <div className="flex space-x-2">
            <CortexButton 
              variant="outline"
              size="sm"
              icon="📊"
              onClick={() => {
                executeCommand('status --analytics', {
                  trackActivity: {
                    event: 'dashboard-view-analytics-click',
                    source: 'enhanced-pov-dashboard',
                    payload: { command: 'status --analytics' }
                  }
                });
              }}
            >
              View Analytics
            </CortexButton>
            <CortexButton 
              onClick={() => actions.setActiveGUITab('ai')}
              variant="outline"
              size="sm"
              icon="🤖"
              ariaLabel="Switch to AI Insights tab"
              tooltip="View AI-powered insights and analysis"
            >
              AI Insights
            </CortexButton>
          </div>
        </div>
        <div className="grid grid-cols-1 md:grid-cols-4 gap-4">
          <div className="cortex-card p-4 border border-cortex-green/30 cursor-pointer hover:border-cortex-green hover:cortex-glow-green transition-all"
               onClick={() => executeCommand('pov list --active', {
                 trackActivity: {
                   event: 'dashboard-pov-stats-click',
                   source: 'enhanced-pov-dashboard',
                   payload: { command: 'pov list --active' }
                 }
               })}>
            <h3 className="text-lg font-bold text-cortex-green mb-2">Active POVs</h3>
            <div className="text-3xl font-mono text-cortex-green-light">
              {state.data.povs?.length || 12}
            </div>
            <div className="text-sm text-cortex-text-muted mt-2">3 in progress, 9 completed</div>
          </div>
          <div className="cortex-card p-4 border border-cortex-info/30 cursor-pointer hover:border-cortex-info hover:shadow-lg transition-all"
               onClick={() => executeCommand('scenario list --deployed', {
                 trackActivity: {
                   event: 'dashboard-scenarios-stats-click',
                   source: 'enhanced-pov-dashboard',
                   payload: { command: 'scenario list --deployed' }
                 }
               })}>
            <h3 className="text-lg font-bold text-cortex-info mb-2">Templates Used</h3>
            <div className="text-3xl font-mono text-cortex-info-light">
              {state.data.scenarios?.length || 27}
            </div>
            <div className="text-sm text-cortex-text-muted mt-2">Across 8 scenarios</div>
          </div>
          <div className="cortex-card p-4 border border-cortex-green/30 cursor-pointer hover:border-cortex-green hover:cortex-glow-green transition-all"
               onClick={() => executeCommand('project list --active', {
                 trackActivity: {
                   event: 'dashboard-projects-stats-click',
                   source: 'enhanced-pov-dashboard',
                   payload: { command: 'project list --active' }
                 }
               })}>
            <h3 className="text-lg font-bold text-cortex-green mb-2">Customer Engagements</h3>
            <div className="text-3xl font-mono text-cortex-green-light">
              {state.data.projects?.length || 8}
            </div>
            <div className="text-sm text-cortex-text-muted mt-2">5 enterprise, 3 mid-market</div>
          </div>
          <div className="cortex-card p-4 border border-cortex-text-accent/30 cursor-pointer hover:border-cortex-text-accent hover:shadow-lg transition-all"
               onClick={() => executeCommand('detect list --recent', {
                 trackActivity: {
                   event: 'dashboard-detections-stats-click',
                   source: 'enhanced-pov-dashboard',
                   payload: { command: 'detect list --recent' }
                 }
               })}>
            <h3 className="text-lg font-bold text-cortex-text-accent mb-2">Detections</h3>
            <div className="text-3xl font-mono text-cortex-text-accent">
              {state.data.detections?.length || 156}
            </div>
            <div className="text-sm text-cortex-text-muted mt-2">78 validated</div>
          </div>
        </div>
      </div>
      
      {/* Activity and Actions with Command Integration */}
      <div className="grid grid-cols-1 lg:grid-cols-2 gap-6">
        {/* Recent Activity with clickable commands */}
        <div className="cortex-card p-6">
          <div className="flex justify-between items-center mb-4">
<h3 className="text-xl font-bold text-cortex-green">📊 Recent Activity</h3>
            <button 
              onClick={() => executeCommand('activity --recent --limit 10', {
                trackActivity: {
                  event: 'dashboard-activity-view-more-click',
                  source: 'enhanced-pov-dashboard',
                  payload: { command: 'activity --recent --limit 10' }
                }
              })}
              className="text-xs text-cortex-green hover:text-cortex-green-light underline"
            >
              View More
            </button>
          </div>
          <div className="space-y-3 max-h-96 overflow-y-auto terminal-scrollbar">
            {activityData.map((item, idx) => (
              <div key={idx} className="flex justify-between items-center p-3 bg-cortex-bg-quaternary rounded hover:bg-cortex-bg-quaternary/80 border border-cortex-border-muted hover:border-cortex-primary/30 transition-colors cursor-pointer"
                   onClick={() => executeCommand(item.command, {
                     trackActivity: {
                       event: 'dashboard-activity-item-click',
                       source: 'enhanced-pov-dashboard',
                       payload: { command: item.command, action: item.action }
                     }
                   })}>
                <div className="flex-1">
                  <div className="font-mono text-cortex-text-primary text-sm">{item.action}</div>
                  <div className="text-cortex-text-muted text-xs">{item.target}</div>
                </div>
                <div className="text-right ml-4">
                  <div className={`text-xs font-mono ${
                    item.status === 'success' ? 'text-cortex-success' : 
                    item.status === 'warning' ? 'text-cortex-warning' : 'text-cortex-info'
                  }`}>
                    {item.time}
                  </div>
                  <div className="text-xs text-cortex-text-disabled mt-1">Click for details</div>
                </div>
              </div>
            ))}
          </div>
        </div>
        
        {/* Enhanced Quick Actions */}
        <div className="cortex-card p-6">
          <h3 className="text-xl font-bold text-cortex-green mb-4">⚡ Quick Actions</h3>
          <div className="grid grid-cols-2 gap-3">
            {quickActions.map((action, idx) => (
              <button
                key={idx}
                onClick={() => handleQuickAction(action)}
                disabled={isRunning}
                className={`p-4 rounded transition-all duration-200 text-center hover:scale-105 hover:shadow-lg ${action.className} disabled:opacity-50 disabled:cursor-not-allowed`}
                title={action.description}
              >
                <div className="text-2xl mb-2">{action.icon}</div>
                <div className="text-sm font-mono">{action.name}</div>
                {action.command && (
                  <div className="text-xs text-cortex-text-muted mt-1 truncate" title={action.command}>
                    {action.command}
                  </div>
                )}
              </button>
            ))}
          </div>
          
          {/* Command Terminal Integration */}
          <div className="mt-4 pt-4 border-t border-cortex-border-secondary">
            <h4 className="text-sm font-bold text-cortex-text-primary mb-2">Terminal Integration</h4>
            <div className="space-y-2">
              <CortexButton
                onClick={() => {
                  // Navigate to terminal page
                  window.location.href = '/terminal';
                }}
                variant="secondary"
                size="sm"
                icon="🔄"
                className="w-full justify-start"
                ariaLabel="Switch to terminal interface"
                tooltip="Navigate to the command-line terminal interface"
              >
                Switch to Terminal Mode
              </CortexButton>
              <CortexButton
                variant="outline"
                size="sm"
                icon="📋"
                className="w-full justify-start"
                onClick={() => {
                  executeCommand('help', {
                    trackActivity: {
                      event: 'dashboard-view-commands-click',
                      source: 'enhanced-pov-dashboard',
                      payload: { command: 'help' }
                    }
                  });
                }}
              >
                View All Commands
              </CortexButton>
              <CortexButton
                variant="outline"
                size="sm"
                icon="🚀"
                className="w-full justify-start"
                onClick={() => {
                  executeCommand('getting-started', {
                    trackActivity: {
                      event: 'dashboard-getting-started-click',
                      source: 'enhanced-pov-dashboard',
                      payload: { command: 'getting-started' }
                    }
                  });
                }}
              >
                Getting Started Guide
              </CortexButton>
              <CortexButton
                variant="outline"
                size="sm"
                icon="🎯"
                className="w-full justify-start"
                onClick={() => {
                  executeCommand('scenario list', {
                    trackActivity: {
                      event: 'dashboard-browse-scenarios-click',
                      source: 'enhanced-pov-dashboard',
                      payload: { command: 'scenario list' }
                    }
                  });
                }}
              >
                Browse Security Scenarios
              </CortexButton>
<<<<<<< HEAD
              <CortexButton
=======
<CortexButton
>>>>>>> b56f318e
                onClick={() => { window.open('/alignment-guide', '_blank'); }}
                variant="secondary"
                size="sm"
                icon="🔄"
                className="w-full justify-start border-cortex-text-accent text-cortex-text-accent hover:bg-cortex-text-accent hover:text-white"
                ariaLabel="View command alignment guide"
                tooltip="View the mapping between terminal commands and GUI actions"
              >
                Command Alignment Guide
              </CortexButton>
<div className="text-xs text-cortex-text-disabled mt-2">
                Last command: <span className="font-mono text-cortex-green">{state.commandBridge.lastExecutedCommand || 'None'}</span>
              </div>
            </div>
          </div>
        </div>
      </div>

      {/* Command Execution Status */}
      {isRunning && (
        <div className="fixed bottom-4 right-4 cortex-card-elevated px-4 py-2 border border-cortex-green cortex-glow-green">
          <div className="flex items-center space-x-2">
            <div className="cortex-spinner"></div>
            <span className="text-sm text-cortex-green">Executing command...</span>
          </div>
        </div>
      )}
    </div>
  );
};

// Enhanced TRR Management with full user flow and DC context integration
const EnhancedTRRManagement = () => {
  const { state, actions } = useAppState();
  const { run: executeCommand, isRunning: isExecutingCommand } = useCommandExecutor();
  const [activeView, setActiveView] = useState<'dashboard' | 'create' | 'upload' | 'validate'>('dashboard');
  const [selectedTRR, setSelectedTRR] = useState<string | null>(null);
  const [isLoading, setIsLoading] = useState(false);
  
  useEffect(() => {
    actions.updateBreadcrumbs([
      { label: 'Home', path: '/gui' },
      { label: 'TRR Management', path: '/gui/trr' },
    ]);
    
    // Initialize sample data if empty
    if (dcContextStore.getAllCustomerEngagements().length === 0) {
      dcContextStore.initializeSampleData();
    }
  }, [actions]);

  // Get real DC context data
  const allTRRs = dcContextStore.getAllTRRRecords();
  const customers = dcContextStore.getAllCustomerEngagements();
  const activePOVs = dcContextStore.getAllActivePOVs();
  const workflowContext = dcContextStore.getCurrentWorkflowContext();
  
  // Calculate TRR statistics
  const trrStats = {
    total: allTRRs.length,
    validated: allTRRs.filter(t => t.status === 'validated').length,
    pending: allTRRs.filter(t => t.status === 'pending').length,
    inReview: allTRRs.filter(t => t.status === 'in-review').length,
    highPriority: allTRRs.filter(t => t.priority === 'high').length,
    overdue: allTRRs.filter(t => {
      const dueDate = new Date(t.timeline.targetValidation);
      return dueDate < new Date() && t.status !== 'validated';
    }).length
  };
  
  const completionRate = trrStats.total > 0 ? Math.round((trrStats.validated / trrStats.total) * 100) : 0;

  const getStatusColor = (status: string) => {
    switch (status) {
      case 'validated': return 'text-green-400 bg-green-900/20 border-green-500/30';
      case 'in-progress': return 'text-yellow-400 bg-yellow-900/20 border-yellow-500/30';
      case 'failed': return 'text-red-400 bg-red-900/20 border-red-500/30';
      default: return 'text-gray-400 bg-gray-900/20 border-gray-500/30';
    }
  };

  const getPriorityColor = (priority: string) => {
    switch (priority) {
      case 'critical': return 'text-red-400';
      case 'high': return 'text-orange-400';
      case 'medium': return 'text-yellow-400';
      default: return 'text-green-400';
    }
  };

  const TRRDashboard = () => (
    <div className="space-y-6">
      {/* Real-time TRR Context Overview */}
      <div className="bg-gradient-to-r from-cyan-900/20 to-blue-900/20 p-6 rounded-lg border border-cyan-500/30">
        <div className="flex justify-between items-center mb-6">
          <div>
            <h2 className="text-2xl font-bold text-cyan-400">🔍 Technical Risk Review Dashboard</h2>
            <p className="text-gray-400 text-sm mt-1">
              {customers.length > 0 ? `Managing TRRs for ${customers[0].name} - ${customers[0].industry}` : 'DC TRR Management System'}
            </p>
          </div>
          <div className="flex space-x-2">
            <button 
              onClick={async () => {
                setIsLoading(true);
                try {
                  const customer = customers[0];
                  if (customer) {
                    const context: DCWorkflowContext = {
                      workflowType: 'trr_validation',
                      customerProfile: {
                        industry: customer.industry,
                        size: customer.size,
                        maturityLevel: customer.maturityLevel,
                        primaryConcerns: customer.primaryConcerns,
                        techStack: customer.techStack
                      }
                    };
                    await dcAIClient.accelerateTRRValidation([], context);
                    actions.notify('success', `TRR guidance generated for ${customer.name}`);
                  } else {
                    executeCommand('trr list');
                  }
                } catch (error) {
                  actions.notify('error', `TRR generation failed: ${error instanceof Error ? error.message : 'Unknown error'}`);
                } finally {
                  setIsLoading(false);
                }
              }}
              className="btn-cortex-secondary text-sm"
              disabled={isLoading}
            >
              {isLoading ? '⏳ Generating...' : '📋 Smart TRR Generation'}
            </button>
            <button 
              onClick={() => setActiveView('create')}
              className="px-4 py-2 bg-cortex-green hover:bg-cortex-green-dark text-white rounded transition-colors"
            >
              ➕ Create New TRR
            </button>
            <button 
              onClick={async () => {
                setIsLoading(true);
                try {
                  const pendingTRRs = allTRRs.filter(t => t.status === 'pending' || t.status === 'in-review');
                  if (pendingTRRs.length > 0) {
                    const customer = customers[0];
                    const context: DCWorkflowContext = {
                      workflowType: 'trr_validation',
                      customerProfile: customer ? {
                        industry: customer.industry,
                        size: customer.size,
                        maturityLevel: customer.maturityLevel,
                        primaryConcerns: customer.primaryConcerns
                      } : undefined
                    };
                    await dcAIClient.accelerateTRRValidation(pendingTRRs, context);
                    actions.notify('success', `AI-accelerated validation complete for ${pendingTRRs.length} TRRs`);
                  } else {
                    setActiveView('validate');
                  }
                } catch (error) {
                  actions.notify('error', `Validation failed: ${error instanceof Error ? error.message : 'Unknown error'}`);
                } finally {
                  setIsLoading(false);
                }
              }}
              className="px-3 py-2 bg-purple-600 hover:bg-purple-700 text-white rounded text-sm transition-colors"
              disabled={isLoading}
            >
              {isLoading ? '⏳ Validating...' : '✅ AI Auto-validate'}
            </button>
            <button 
              onClick={() => executeCommand('trr export --format csv')}
              className="px-3 py-2 bg-cortex-info hover:bg-cortex-info-dark text-white rounded text-sm transition-colors"
            >
              📤 Export
            </button>
          </div>
        </div>
        
        {/* Real TRR Statistics Grid */}
        <div className="grid grid-cols-2 md:grid-cols-6 gap-4 mb-6">
          <div className="bg-gray-800/50 p-4 rounded border border-cyan-500/20 text-center">
            <div className="text-3xl font-mono text-white">{trrStats.total}</div>
            <div className="text-sm text-cyan-300">Total TRRs</div>
          </div>
          <div className="bg-gray-800/50 p-4 rounded border border-green-500/20 text-center cursor-pointer hover:bg-opacity-70 transition-all"
               onClick={() => executeCommand('trr list --status validated')}>
            <div className="text-3xl font-mono text-green-400">{trrStats.validated}</div>
            <div className="text-sm text-green-300">Validated</div>
          </div>
          <div className="bg-gray-800/50 p-4 rounded border border-yellow-500/20 text-center cursor-pointer hover:bg-opacity-70 transition-all"
               onClick={() => executeCommand('trr list --status pending')}>
            <div className="text-3xl font-mono text-yellow-400">{trrStats.pending}</div>
            <div className="text-sm text-yellow-300">Pending</div>
          </div>
          <div className="bg-gray-800/50 p-4 rounded border border-blue-500/20 text-center cursor-pointer hover:bg-opacity-70 transition-all"
               onClick={() => executeCommand('trr list --status in-review')}>
            <div className="text-3xl font-mono text-blue-400">{trrStats.inReview}</div>
            <div className="text-sm text-blue-300">In Review</div>
          </div>
          <div className="bg-gray-800/50 p-4 rounded border border-red-500/20 text-center cursor-pointer hover:bg-opacity-70 transition-all">
            <div className="text-3xl font-mono text-red-400">{trrStats.highPriority}</div>
            <div className="text-sm text-red-300">High Priority</div>
          </div>
          <div className="bg-gray-800/50 p-4 rounded border border-orange-500/20 text-center cursor-pointer hover:bg-opacity-70 transition-all">
            <div className="text-3xl font-mono text-orange-400">{trrStats.overdue}</div>
            <div className="text-sm text-orange-300">Overdue</div>
          </div>
        </div>
        
        {/* Completion Progress Bar */}
        <div className="mb-4">
          <div className="flex justify-between items-center mb-2">
            <span className="text-white font-medium">Overall TRR Completion Progress</span>
            <span className="text-cyan-400 font-bold">{completionRate}%</span>
          </div>
          <div className="w-full bg-gray-700 rounded-full h-3">
            <div 
              className="bg-gradient-to-r from-cyan-500 to-blue-500 h-3 rounded-full transition-all duration-500"
              style={{ width: `${completionRate}%` }}
            ></div>
          </div>
        </div>
        
      </div>

      {/* TRR List */}
      <div className="bg-gray-900/50 p-6 rounded border border-gray-700">
        <div className="flex justify-between items-center mb-4">
          <h3 className="text-xl font-bold text-cyan-400">📋 Active TRR Validations</h3>
          <div className="flex space-x-2">
            <button 
              onClick={() => executeCommand('trr export --format csv')}
              className="text-xs text-cyan-400 hover:text-cyan-300 underline"
            >
              📥 Export CSV
            </button>
            <button 
              onClick={() => setActiveView('validate')}
              className="text-xs text-green-400 hover:text-green-300 underline"
            >
              ✅ Bulk Validate
            </button>
          </div>
        </div>
        
        <div className="space-y-3">
          {allTRRs.slice(0, 8).map((trr) => {
            const isOverdue = new Date(trr.timeline.targetValidation) < new Date() && trr.status !== 'validated';
            const customer = customers.find(c => c.id === trr.customerId);
            const pov = activePOVs.find(p => p.id === trr.povId);
            
            return (
              <div key={trr.id} className={`flex justify-between items-center p-4 bg-gray-800/30 rounded hover:bg-gray-700/30 transition-colors cursor-pointer ${
                isOverdue ? 'border border-red-500/30' : ''
              }`}
                   onClick={() => {
                     setSelectedTRR(trr.id);
                     executeCommand(`trr show --id ${trr.id}`);
                   }}>
                <div className="flex-1">
                  <div className="flex items-center space-x-3">
                    <div className="font-mono text-white text-sm">{trr.id}</div>
                    <div className={`px-2 py-1 rounded text-xs font-medium border ${getStatusColor(trr.status)}`}>
                      {trr.status}
                    </div>
                    <div className={`text-xs ${getPriorityColor(trr.priority)}`}>●</div>
                    {isOverdue && <div className="text-red-400 text-xs">⚠️ OVERDUE</div>}
                  </div>
                  <div className="text-gray-300 text-sm mt-1">{trr.title}</div>
                  <div className="text-gray-500 text-xs mt-1 space-y-1">
                    <div>Assigned: {trr.assignedTo || 'Unassigned'} • Due: {new Date(trr.timeline.targetValidation).toLocaleDateString()}</div>
                    {customer && (
                      <div className="text-blue-400">
                        Customer: {customer.name} ({customer.industry})
                        {pov && <span className="text-purple-400"> • POV: {pov.name}</span>}
                      </div>
                    )}
                    {trr.validationEvidence && trr.validationEvidence.length > 0 && (
                      <div className="text-green-400">
                        Evidence: {trr.validationEvidence.length} items collected
                      </div>
                    )}
                    {trr.dependencies && trr.dependencies.length > 0 && (
                      <div className="text-yellow-400">
                        Dependencies: {trr.dependencies.join(', ')}
                      </div>
                    )}
                  </div>
                </div>
                <div className="flex space-x-2">
                  <button 
                    onClick={async (e) => {
                      e.stopPropagation();
                      setIsLoading(true);
                      try {
                        const customer = customers.find(c => c.id === trr.customerId);
                        const context: DCWorkflowContext = {
                          workflowType: 'trr_validation',
                          customerProfile: customer ? {
                            industry: customer.industry,
                            size: customer.size,
                            maturityLevel: customer.maturityLevel,
                            primaryConcerns: customer.primaryConcerns
                          } : undefined
                        };
                        await dcAIClient.accelerateTRRValidation([trr], context);
                        actions.notify('success', `AI validation complete for ${trr.id}`);
                      } catch (error) {
                        executeCommand(`trr validate --id ${trr.id}`);
                      } finally {
                        setIsLoading(false);
                      }
                    }}
                    className="px-3 py-1 bg-green-600 hover:bg-green-700 disabled:bg-green-800 text-white rounded text-xs transition-colors"
                    disabled={isLoading || trr.status === 'validated'}
                  >
                    {trr.status === 'validated' ? '✓ Validated' : 'AI Validate'}
                  </button>
                  <button 
                    onClick={(e) => {
                      e.stopPropagation();
                      executeCommand(`trr edit --id ${trr.id}`);
                    }}
                    className="px-3 py-1 bg-blue-600 hover:bg-blue-700 text-white rounded text-xs transition-colors"
                  >
                    Edit
                  </button>
                  <button 
                    onClick={(e) => {
                      e.stopPropagation();
                      executeCommand(`trr details --id ${trr.id}`);
                    }}
                    className="px-3 py-1 bg-gray-600 hover:bg-gray-700 text-white rounded text-xs transition-colors"
                  >
                    Details
                  </button>
                </div>
              </div>
            );
          })}
          
          {allTRRs.length === 0 && (
            <div className="text-center py-8">
              <div className="text-gray-500 text-lg mb-2">📋 No TRRs Found</div>
              <div className="text-gray-400 text-sm mb-4">Create your first TRR to get started with technical risk validation</div>
              <button 
                onClick={() => setActiveView('create')}
                className="px-4 py-2 bg-cyan-600 hover:bg-cyan-700 text-white rounded transition-colors"
              >
                Create First TRR
              </button>
            </div>
          )}
          
          {allTRRs.length > 8 && (
            <div className="text-center py-4">
              <button 
                onClick={() => executeCommand('trr list --all')}
                className="px-4 py-2 bg-gray-600 hover:bg-gray-700 text-white rounded transition-colors text-sm"
              >
                View All {allTRRs.length} TRRs
              </button>
            </div>
          )}
        </div>
      </div>
      
      {/* TRR Workflow Intelligence */}
      <div className="bg-gradient-to-r from-indigo-900/20 to-purple-900/20 p-6 rounded-lg border border-indigo-500/30">
        <h3 className="text-xl font-bold text-indigo-400 mb-4">🧠 TRR Workflow Intelligence</h3>
        
        <div className="grid grid-cols-1 md:grid-cols-2 lg:grid-cols-3 gap-4">
          {/* Customer-Specific TRR Insights */}
          <div className="bg-gray-800/50 p-4 rounded border border-indigo-500/20">
            <div className="text-indigo-300 font-medium mb-3">🎯 Customer Context Analysis</div>
            {customers.length > 0 ? (
              <div className="space-y-2 text-sm">
                <div className="text-white">
                  <span className="text-gray-400">Primary Customer:</span> {customers[0].name}
                </div>
                <div className="text-blue-400">
                  <span className="text-gray-400">Industry:</span> {customers[0].industry}
                </div>
                <div className="text-green-400">
                  <span className="text-gray-400">Maturity:</span> {customers[0].maturityLevel}
                </div>
                <div className="text-purple-400">
                  <span className="text-gray-400">Key Concerns:</span> {customers[0].primaryConcerns.slice(0, 2).join(', ')}
                  {customers[0].primaryConcerns.length > 2 && ' ...'}
                </div>
                <div className="text-orange-400">
                  <span className="text-gray-400">Tech Stack:</span> {customers[0].techStack ? customers[0].techStack.slice(0, 2).join(', ') : 'Not specified'}
                </div>
              </div>
            ) : (
              <div className="text-gray-500 text-sm">No customer data available</div>
            )}
          </div>
          
          {/* Priority & Risk Analysis */}
          <div className="bg-gray-800/50 p-4 rounded border border-yellow-500/20">
            <div className="text-yellow-300 font-medium mb-3">⚠️ Priority & Risk Factors</div>
            <div className="space-y-2 text-sm">
              <div className="flex justify-between">
                <span className="text-gray-400">High Priority TRRs:</span>
                <span className="text-red-400 font-bold">{trrStats.highPriority}</span>
              </div>
              <div className="flex justify-between">
                <span className="text-gray-400">Overdue Items:</span>
                <span className="text-orange-400 font-bold">{trrStats.overdue}</span>
              </div>
              <div className="flex justify-between">
                <span className="text-gray-400">In Review:</span>
                <span className="text-blue-400 font-bold">{trrStats.inReview}</span>
              </div>
              <div className="mt-3 p-2 bg-yellow-900/20 rounded text-xs">
                <div className="text-yellow-300 font-medium">Risk Assessment:</div>
                <div className="text-gray-300 mt-1">
                  {trrStats.overdue > 0 ? `${trrStats.overdue} overdue items require immediate attention` :
                   trrStats.highPriority > 3 ? 'High priority load detected - consider resource allocation' :
                   'TRR workflow risk level: LOW'}
                </div>
              </div>
            </div>
          </div>
          
          {/* Progress & Performance */}
          <div className="bg-gray-800/50 p-4 rounded border border-green-500/20">
            <div className="text-green-300 font-medium mb-3">📊 Progress Analytics</div>
            <div className="space-y-3 text-sm">
              <div>
                <div className="flex justify-between mb-1">
                  <span className="text-gray-400">Completion Rate:</span>
                  <span className="text-green-400 font-bold">{completionRate}%</span>
                </div>
                <div className="w-full bg-gray-700 rounded-full h-2">
                  <div 
                    className="bg-green-500 h-2 rounded-full transition-all duration-300"
                    style={{ width: `${completionRate}%` }}
                  ></div>
                </div>
              </div>
              
              <div className="space-y-1">
                <div className="text-gray-400">Validation Velocity:</div>
                <div className="text-white font-mono">
                  {Math.round(trrStats.validated / Math.max(1, Math.ceil((Date.now() - new Date('2024-01-01').getTime()) / (1000 * 60 * 60 * 24 * 7))))} TRRs/week
                </div>
              </div>
              
              <div className="mt-3 p-2 bg-green-900/20 rounded text-xs">
                <div className="text-green-300 font-medium">Performance Status:</div>
                <div className="text-gray-300 mt-1">
                  {completionRate >= 80 ? 'Excellent progress - on track' :
                   completionRate >= 60 ? 'Good progress - minor optimizations needed' :
                   completionRate >= 40 ? 'Moderate progress - review workflow efficiency' :
                   'Below target - consider process improvements'}
                </div>
              </div>
            </div>
          </div>
        </div>
        
        {/* AI-Powered TRR Recommendations */}
        <div className="mt-6 p-4 bg-purple-900/20 rounded border border-purple-500/20">
          <div className="flex justify-between items-center mb-4">
            <h4 className="text-lg font-bold text-purple-400">🤖 AI TRR Optimization Recommendations</h4>
            <button 
              onClick={async () => {
                setIsLoading(true);
                try {
                  const customer = customers[0];
                  const pendingTRRs = allTRRs.filter(t => t.status === 'pending' || t.status === 'in-review');
                  if (customer && pendingTRRs.length > 0) {
                    const context: DCWorkflowContext = {
                      workflowType: 'trr_validation',
                      customerProfile: {
                        industry: customer.industry,
                        size: customer.size,
                        maturityLevel: customer.maturityLevel,
                        primaryConcerns: customer.primaryConcerns,
                        techStack: customer.techStack
                      },
                      workInProgress: {
                        trrsCompleted: trrStats.validated,
                        blockers: [`${trrStats.overdue} overdue TRRs`]
                      }
                    };
                    await dcAIClient.accelerateTRRValidation(pendingTRRs, context);
                    actions.notify('success', 'TRR validation acceleration recommendations generated');
                  } else {
                    actions.notify('info', 'No data available for TRR optimization');
                  }
                } catch (error) {
                  actions.notify('error', `Optimization failed: ${error instanceof Error ? error.message : 'Unknown error'}`);
                } finally {
                  setIsLoading(false);
                }
              }}
              className="px-4 py-2 bg-purple-600 hover:bg-purple-700 disabled:bg-purple-800 text-white rounded text-sm transition-colors"
              disabled={isLoading}
            >
              {isLoading ? '⏳ Analyzing...' : '🔄 Generate AI Recommendations'}
            </button>
          </div>
          
          <div className="grid grid-cols-1 md:grid-cols-2 gap-4 text-sm">
            <div>
              <div className="text-purple-300 font-medium mb-2">📋 Prioritization Suggestions:</div>
              <ul className="space-y-1 text-gray-300">
                <li>• Focus on {customers[0]?.industry || 'industry-specific'} compliance TRRs first</li>
                <li>• Address {trrStats.overdue > 0 ? 'overdue items' : 'high-priority items'} immediately</li>
                <li>• Leverage {customers[0]?.maturityLevel || 'customer'} maturity level for validation depth</li>
                <li>• Consider parallel validation for similar technical requirements</li>
              </ul>
            </div>
            <div>
              <div className="text-purple-300 font-medium mb-2">⚡ Acceleration Opportunities:</div>
              <ul className="space-y-1 text-gray-300">
                <li>• Automate evidence collection for {customers[0]?.techStack?.[0] || 'standard'} environments</li>
                <li>• Template reuse for similar {customers[0]?.industry || 'domain'} scenarios</li>
                <li>• Batch validation for related infrastructure components</li>
                <li>• Pre-validate common {customers[0]?.primaryConcerns[0] || 'security'} patterns</li>
              </ul>
            </div>
          </div>
        </div>
      </div>
    </div>
  );

  const TRRCreateForm = () => (
    <div className="space-y-6">
      <div className="flex items-center justify-between">
        <div>
          <h2 className="text-2xl font-bold text-green-400">➕ Create New TRR Validation</h2>
          <p className="text-gray-400 text-sm mt-1">Define a new Technical Requirements Review validation</p>
        </div>
        <button 
          onClick={() => setActiveView('dashboard')}
          className="px-4 py-2 bg-gray-600 hover:bg-gray-700 text-white rounded transition-colors"
        >
          ← Back to Dashboard
        </button>
      </div>
      
      <div className="bg-gray-900/50 p-6 rounded border border-gray-700">
        <div className="grid grid-cols-1 md:grid-cols-2 gap-6">
          <div className="space-y-4">
            <div>
              <label className="block text-sm font-medium text-gray-300 mb-2">Requirement Title *</label>
              <input type="text" placeholder="e.g., SIEM Integration Validation" 
                     className="w-full px-3 py-2 bg-gray-800 border border-gray-600 rounded text-white" />
            </div>
            <div>
              <label className="block text-sm font-medium text-gray-300 mb-2">Category</label>
              <select className="w-full px-3 py-2 bg-gray-800 border border-gray-600 rounded text-white">
                <option>security</option>
                <option>performance</option>
                <option>compliance</option>
                <option>integration</option>
                <option>usability</option>
              </select>
            </div>
            <div>
              <label className="block text-sm font-medium text-gray-300 mb-2">Priority</label>
              <select className="w-full px-3 py-2 bg-gray-800 border border-gray-600 rounded text-white">
                <option>critical</option>
                <option>high</option>
                <option>medium</option>
                <option>low</option>
              </select>
            </div>
          </div>
          
          <div className="space-y-4">
            <div>
              <label className="block text-sm font-medium text-gray-300 mb-2">Assigned To</label>
              <input type="text" placeholder="consultant.name" 
                     className="w-full px-3 py-2 bg-gray-800 border border-gray-600 rounded text-white" />
            </div>
            <div>
              <label className="block text-sm font-medium text-gray-300 mb-2">Customer</label>
              <input type="text" placeholder="customer-name" 
                     className="w-full px-3 py-2 bg-gray-800 border border-gray-600 rounded text-white" />
            </div>
            <div>
              <label className="block text-sm font-medium text-gray-300 mb-2">Due Date</label>
              <input type="date" 
                     className="w-full px-3 py-2 bg-gray-800 border border-gray-600 rounded text-white" />
            </div>
          </div>
        </div>
        
        <div className="mt-6">
          <label className="block text-sm font-medium text-gray-300 mb-2">Description</label>
          <textarea placeholder="Detailed description of the validation requirement..."
                    className="w-full px-3 py-2 bg-gray-800 border border-gray-600 rounded text-white h-24" />
        </div>
        
        <div className="flex justify-end space-x-3 mt-6">
          <button 
            onClick={() => setActiveView('dashboard')}
            className="px-4 py-2 bg-gray-600 hover:bg-gray-700 text-white rounded transition-colors"
          >
            Cancel
          </button>
          <button 
            onClick={() => {
              executeCommand('trr create --interactive');
              setActiveView('dashboard');
            }}
            className="px-4 py-2 bg-green-600 hover:bg-green-700 text-white rounded transition-colors"
          >
            Create TRR
          </button>
        </div>
      </div>
    </div>
  );

  const TRRUpload = () => (
    <div className="space-y-6">
      <div className="flex items-center justify-between">
        <div>
          <h2 className="text-2xl font-bold text-blue-400">📤 Upload TRR CSV</h2>
          <p className="text-gray-400 text-sm mt-1">Bulk import TRR validations from CSV file</p>
        </div>
        <button 
          onClick={() => setActiveView('dashboard')}
          className="px-4 py-2 bg-gray-600 hover:bg-gray-700 text-white rounded transition-colors"
        >
          ← Back to Dashboard
        </button>
      </div>
      
      <div className="bg-gray-900/50 p-6 rounded border border-gray-700">
        <div className="border-2 border-dashed border-gray-600 rounded-lg p-8 text-center hover:border-blue-500 transition-colors cursor-pointer">
          <div className="text-4xl mb-4">📁</div>
          <div className="text-lg text-gray-300 mb-2">Drop CSV file here or click to browse</div>
          <div className="text-sm text-gray-500 mb-4">Supports CSV files with TRR validation data</div>
          <button 
            onClick={() => executeCommand('trr import --file sample.csv')}
            className="px-4 py-2 bg-blue-600 hover:bg-blue-700 text-white rounded transition-colors"
          >
            Browse Files
          </button>
        </div>
        
        <div className="mt-6 bg-gray-800/50 p-4 rounded">
          <h4 className="font-bold text-gray-300 mb-2">CSV Format Requirements:</h4>
          <div className="text-sm text-gray-400 space-y-1">
            <div>• Required columns: id, requirement, description, category, priority, status</div>
            <div>• Optional: assignedTo, customer, dueDate, validationMethod, comments</div>
            <div>• Status values: pending, in-progress, validated, failed, not-applicable</div>
            <div>• Priority values: critical, high, medium, low</div>
          </div>
        </div>
      </div>
    </div>
  );

  const TRRValidate = () => (
    <div className="space-y-6">
      <div className="flex items-center justify-between">
        <div>
          <h2 className="text-2xl font-bold text-purple-400">✅ Bulk TRR Validation</h2>
          <p className="text-gray-400 text-sm mt-1">Validate multiple TRRs and blockchain signoff</p>
        </div>
        <button 
          onClick={() => setActiveView('dashboard')}
          className="px-4 py-2 bg-gray-600 hover:bg-gray-700 text-white rounded transition-colors"
        >
          ← Back to Dashboard
        </button>
      </div>
      
      <div className="bg-gray-900/50 p-6 rounded border border-gray-700">
        <div className="grid grid-cols-1 md:grid-cols-2 gap-6">
          <div className="space-y-4">
            <h3 className="text-lg font-bold text-purple-300">Validation Actions</h3>
            <div className="space-y-3">
              <button 
                onClick={() => executeCommand('trr validate --all --status pending')}
                className="w-full p-3 bg-green-600 hover:bg-green-700 text-white rounded transition-colors text-left"
              >
                ✅ Validate All Pending TRRs
              </button>
              <button 
                onClick={() => executeCommand('trr-signoff create --batch')}
                className="w-full p-3 bg-purple-600 hover:bg-purple-700 text-white rounded transition-colors text-left"
              >
                🔐 Blockchain Batch Signoff
              </button>
              <button 
                onClick={() => executeCommand('trr export --validated --format pdf')}
                className="w-full p-3 bg-blue-600 hover:bg-blue-700 text-white rounded transition-colors text-left"
              >
                📄 Generate Validation Report
              </button>
            </div>
          </div>
          
          <div className="space-y-4">
            <h3 className="text-lg font-bold text-yellow-300">Quality Checks</h3>
            <div className="space-y-3">
              <button 
                onClick={() => executeCommand('trr audit --completeness')}
                className="w-full p-3 bg-yellow-600 hover:bg-yellow-700 text-white rounded transition-colors text-left"
              >
                📋 Completeness Check
              </button>
              <button 
                onClick={() => executeCommand('trr audit --dependencies')}
                className="w-full p-3 bg-orange-600 hover:bg-orange-700 text-white rounded transition-colors text-left"
              >
                🔗 Dependency Validation
              </button>
              <button 
                onClick={() => executeCommand('trr audit --compliance')}
                className="w-full p-3 bg-red-600 hover:bg-red-700 text-white rounded transition-colors text-left"
              >
                ⚖️ Compliance Audit
              </button>
            </div>
          </div>
        </div>
      </div>
    </div>
  );

  // Render based on active view
  switch (activeView) {
    case 'create': return <TRRCreateForm />;
    case 'upload': return <TRRUpload />;
    case 'validate': return <TRRValidate />;
    default: return <TRRDashboard />;
  }
};

import { aiInsightsClient } from '../lib/ai-insights-client';
import { dcAIClient, DCWorkflowContext } from '../lib/dc-ai-client';

// Enhanced AI Insights with comprehensive user flows
const EnhancedAIInsights = () => {
  const { state, actions } = useAppState();
  const [activeView, setActiveView] = useState<'dashboard' | 'chat' | 'analysis' | 'recommendations'>('dashboard');
  const [chatMessages, setChatMessages] = useState<{ role: 'user' | 'ai'; content: string; timestamp: string }[]>([]);
  const [currentQuery, setCurrentQuery] = useState('');
  const [isLoading, setIsLoading] = useState(false);
  
  useEffect(() => {
    actions.updateBreadcrumbs([
      { label: 'Home', path: '/gui' },
      { label: 'AI Insights', path: '/gui/ai' },
    ]);
    
    // Initialize sample data if empty
    if (dcContextStore.getAllCustomerEngagements().length === 0) {
      dcContextStore.initializeSampleData();
    }
  }, [actions]);

  // Execute command from GUI
  const executeCommand = async (command: string) => {
    actions.executeCommandFromGUI(command);
    actions.setLoading('command_execution', true);
    
    setTimeout(() => {
      actions.setLoading('command_execution', false);
      actions.notify('success', `AI command "${command}" executed successfully`);
    }, 2000);
  };

  const sendChatMessage = async (message: string) => {
    if (!message.trim() || isLoading) return;
    
    const userMessage = {
      role: 'user' as const,
      content: message,
      timestamp: new Date().toLocaleTimeString()
    };
    
    setChatMessages(prev => [...prev, userMessage]);
    setCurrentQuery('');
    setIsLoading(true);
    
    try {
      const response = await aiInsightsClient.chat(message, { context: 'gui_chat', activeView });
      
      if (response.success && response.data) {
        const aiResponse = {
          role: 'ai' as const,
          content: (response.data as any)?.content || response.data,
          timestamp: new Date().toLocaleTimeString()
        };
        setChatMessages(prev => [...prev, aiResponse]);
      } else {
        throw new Error('No response from AI service');
      }
    } catch (error) {
      const errorMessage = {
        role: 'ai' as const,
        content: `Sorry, I encountered an error: ${error instanceof Error ? error.message : 'Unknown error'}. Please try again.`,
        timestamp: new Date().toLocaleTimeString()
      };
      setChatMessages(prev => [...prev, errorMessage]);
    } finally {
      setIsLoading(false);
    }
  };

  const AIDashboard = () => {
    // Get real DC context data
    const workflowContext = dcContextStore.getCurrentWorkflowContext();
    const currentUser = dcContextStore.getCurrentUser();
    const activePOVs = dcContextStore.getAllActivePOVs();
    const customers = dcContextStore.getAllCustomerEngagements();
    const recentTRRs = dcContextStore.getAllTRRRecords().slice(0, 5);
    
    return (
    <div className="space-y-6">
      {/* Real-time DC Context */}
      <div className="bg-gradient-to-r from-green-900/20 to-blue-900/20 p-4 rounded-lg border border-green-500/30">
        <div className="text-lg font-bold text-green-400 mb-2">📊 Current DC Workload</div>
        <div className="grid grid-cols-2 md:grid-cols-4 gap-4 text-sm">
          <div className="text-center">
            <div className="text-2xl font-mono text-white">{workflowContext.activeCustomers}</div>
            <div className="text-green-300">Active Customers</div>
          </div>
          <div className="text-center">
            <div className="text-2xl font-mono text-white">{workflowContext.activePOVs}</div>
            <div className="text-blue-300">Active POVs</div>
          </div>
          <div className="text-center">
            <div className="text-2xl font-mono text-white">{workflowContext.pendingTRRs}</div>
            <div className="text-yellow-300">Pending TRRs</div>
          </div>
          <div className="text-center">
            <div className="text-2xl font-mono text-white">{workflowContext.upcomingMilestones.length}</div>
            <div className="text-purple-300">Upcoming Milestones</div>
          </div>
        </div>
      </div>
      
      {/* AI Overview */}
      <div className="bg-gradient-to-r from-indigo-900/20 to-purple-900/20 p-6 rounded-lg border border-indigo-500/30">
        <div className="flex justify-between items-center mb-4">
          <h2 className="text-2xl font-bold text-indigo-400">🤖 AI Insights Dashboard</h2>
          <div className="flex space-x-2">
            <button 
              onClick={async () => {
                setIsLoading(true);
                try {
                  const activePOV = activePOVs[0]; // Use real POV data
                  const customer = customers.find(c => c.id === activePOV?.customerId);
                  
                  if (activePOV && customer) {
                    const context: DCWorkflowContext = {
                      workflowType: 'pov_planning',
                      customerProfile: {
                        industry: customer.industry,
                        size: customer.size,
                        maturityLevel: customer.maturityLevel,
                        primaryConcerns: customer.primaryConcerns,
                        techStack: customer.techStack
                      },
                      workInProgress: {
                        povsActive: activePOVs.length,
                        trrsCompleted: recentTRRs.filter(t => t.status === 'validated').length,
                        scenariosDeployed: activePOV.scenarios.filter(s => s.status !== 'planned').map(s => s.name)
                      }
                    };
                    
                    await dcAIClient.optimizePOVPlan(activePOV, context);
                    actions.notify('success', `POV optimization complete for ${customer.name}`);
                  } else {
                    actions.notify('warning', 'No active POV found for analysis');
                  }
                } catch (error) {
                  actions.notify('error', `Analysis failed: ${error instanceof Error ? error.message : 'Unknown error'}`);
                } finally {
                  setIsLoading(false);
                }
              }}
              className="btn-cortex-secondary text-sm"
              disabled={isLoading}
            >
              {isLoading ? '🔄 Analyzing...' : '💬 Quick AI Query'}
            </button>
            <button 
              onClick={() => setActiveView('chat')}
              className="px-4 py-2 bg-indigo-600 hover:bg-indigo-700 text-white rounded transition-colors"
            >
              💬 Start Chat
            </button>
            <button 
              onClick={async () => {
                setIsLoading(true);
                try {
                  const pendingTRRs = dcContextStore.getAllTRRRecords().filter(t => t.status === 'pending' || t.status === 'in-review');
                  const activeCustomer = customers[0];
                  
                  if (pendingTRRs.length > 0 && activeCustomer) {
                    const context: DCWorkflowContext = {
                      workflowType: 'trr_validation',
                      customerProfile: {
                        industry: activeCustomer.industry,
                        size: activeCustomer.size,
                        maturityLevel: activeCustomer.maturityLevel,
                        primaryConcerns: activeCustomer.primaryConcerns,
                        techStack: activeCustomer.techStack
                      },
                      workInProgress: {
                        trrsCompleted: dcContextStore.getAllTRRRecords().filter(t => t.status === 'validated').length,
                        povsActive: activePOVs.length
                      }
                    };
                    
                    await dcAIClient.accelerateTRRValidation(pendingTRRs, context);
                    actions.notify('success', `TRR acceleration analysis complete for ${pendingTRRs.length} TRRs`);
                  } else {
                    actions.notify('info', 'No pending TRRs found for analysis');
                  }
                } catch (error) {
                  actions.notify('error', `Analysis failed: ${error instanceof Error ? error.message : 'Unknown error'}`);
                } finally {
                  setIsLoading(false);
                }
              }}
              className="px-4 py-2 bg-purple-600 hover:bg-purple-700 text-white rounded transition-colors"
              disabled={isLoading}
            >
              {isLoading ? '🔄 Running...' : '📈 Run Analysis'}
            </button>
            <button 
              onClick={() => setActiveView('recommendations')}
              className="px-3 py-2 bg-cortex-green hover:bg-cortex-green-dark text-white rounded text-sm transition-colors"
            >
              💡 Recommendations
            </button>
          </div>
        </div>
        
        <div className="grid grid-cols-1 md:grid-cols-4 gap-4">
          <div className="bg-gray-800/50 p-4 rounded border border-indigo-500/20 cursor-pointer hover:bg-opacity-70 transition-all"
               onClick={async () => {
                 if (activePOVs.length > 0) {
                   const customer = customers.find(c => c.id === activePOVs[0].customerId);
                   const context: DCWorkflowContext = {
                     workflowType: 'pov_planning',
                     customerProfile: customer ? {
                       industry: customer.industry,
                       size: customer.size,
                       maturityLevel: customer.maturityLevel,
                       primaryConcerns: customer.primaryConcerns
                     } : undefined
                   };
                   await dcAIClient.optimizePOVPlan(activePOVs[0], context);
                   actions.notify('success', 'POV insights generated');
                 }
               }}>
            <h3 className="text-lg font-bold text-indigo-300 mb-2">POV Insights</h3>
            <div className="text-3xl font-mono text-indigo-400">{activePOVs.length > 0 ? Math.round((activePOVs[0].scenarios.filter(s => s.status === 'completed').length / activePOVs[0].scenarios.length) * 100) + '%' : 'N/A'}</div>
            <div className="text-sm text-gray-400 mt-2">Scenario completion</div>
          </div>
          <div className="bg-gray-800/50 p-4 rounded border border-purple-500/20 cursor-pointer hover:bg-opacity-70 transition-all"
               onClick={async () => {
                 const customer = customers[0];
                 if (customer) {
                   const context: DCWorkflowContext = {
                     workflowType: 'scenario_selection',
                     customerProfile: {
                       industry: customer.industry,
                       size: customer.size,
                       maturityLevel: customer.maturityLevel,
                       primaryConcerns: customer.primaryConcerns,
                       techStack: customer.techStack
                     }
                   };
                   await dcAIClient.recommendScenarios(customer, context);
                   actions.notify('success', 'Scenario recommendations generated');
                 }
               }}>
            <h3 className="text-lg font-bold text-purple-300 mb-2">Scenario Optimization</h3>
            <div className="text-3xl font-mono text-purple-400">{customers.length > 0 ? customers[0].primaryConcerns.length : 0}</div>
            <div className="text-sm text-gray-400 mt-2">Customer priorities</div>
          </div>
          <div className="bg-gray-800/50 p-4 rounded border border-cyan-500/20 cursor-pointer hover:bg-opacity-70 transition-all"
               onClick={async () => {
                 const allTRRs = dcContextStore.getAllTRRRecords();
                 const validatedTRRs = allTRRs.filter(t => t.status === 'validated');
                 const completionRate = allTRRs.length > 0 ? Math.round((validatedTRRs.length / allTRRs.length) * 100) : 0;
                 actions.notify('info', `TRR completion rate: ${completionRate}%`);
               }}>
            <h3 className="text-lg font-bold text-cyan-300 mb-2">TRR Analysis</h3>
            <div className="text-3xl font-mono text-cyan-400">{(() => {
              const allTRRs = dcContextStore.getAllTRRRecords();
              const validatedTRRs = allTRRs.filter(t => t.status === 'validated');
              return allTRRs.length > 0 ? Math.round((validatedTRRs.length / allTRRs.length) * 100) + '%' : '0%';
            })()}</div>
            <div className="text-sm text-gray-400 mt-2">Completion rate</div>
          </div>
          <div className="bg-gray-800/50 p-4 rounded border border-green-500/20 cursor-pointer hover:bg-opacity-70 transition-all"
               onClick={async () => {
                 const customer = customers[0];
                 const pov = activePOVs[0];
                 if (customer && pov) {
                   const context: DCWorkflowContext = {
                     workflowType: 'engagement_summary',
                     customerProfile: {
                       industry: customer.industry,
                       size: customer.size,
                       maturityLevel: customer.maturityLevel
                     },
                     workInProgress: {
                       povsActive: activePOVs.length,
                       trrsCompleted: dcContextStore.getAllTRRRecords().filter(t => t.status === 'validated').length
                     }
                   };
                   await dcAIClient.generateEngagementSummary({ customer, pov }, context);
                   actions.notify('success', 'Engagement health assessment complete');
                 }
               }}>
            <h3 className="text-lg font-bold text-green-300 mb-2">Engagement Health</h3>
            <div className="text-3xl font-mono text-green-400">{(() => {
              const customer = customers[0];
              if (!customer) return 'N/A';
              const daysToDecision = Math.ceil((new Date(customer.timeline.targetDecision).getTime() - new Date().getTime()) / (1000 * 60 * 60 * 24));
              return daysToDecision > 0 ? `${daysToDecision}d` : 'Due';
            })()}</div>
            <div className="text-sm text-gray-400 mt-2">To decision</div>
          </div>
        </div>
      </div>

      {/* Quick AI Actions */}
      <div className="grid grid-cols-1 lg:grid-cols-2 gap-6">
        <div className="bg-gray-900/50 p-6 rounded border border-gray-700">
          <div className="flex justify-between items-center mb-4">
            <h3 className="text-xl font-bold text-cyan-400">⚡ Quick AI Actions</h3>
          </div>
          
          <div className="space-y-3">
            <button 
              onClick={() => executeCommand('gemini analyze --current-pov --recommendations')}
              className="w-full p-3 bg-indigo-600 hover:bg-indigo-700 text-white rounded transition-colors text-left"
            >
              🎯 Analyze Current POV Performance
            </button>
            <button 
              onClick={() => executeCommand('gemini optimize --scenarios --customer-fit')}
              className="w-full p-3 bg-purple-600 hover:bg-purple-700 text-white rounded transition-colors text-left"
            >
              🔧 Optimize Scenario Selection
            </button>
            <button 
              onClick={() => executeCommand('gemini predict --timeline --risks')}
              className="w-full p-3 bg-blue-600 hover:bg-blue-700 text-white rounded transition-colors text-left"
            >
              🔮 Predict Timeline & Risks
            </button>
            <button 
              onClick={async () => {
                setIsLoading(true);
                try {
                  const mockScenario = { name: 'executive-summary', type: 'reporting' };
                  await aiInsightsClient.generateDetection(mockScenario);
                  actions.notify('success', 'Executive summary generated');
                } catch (error) {
                  actions.notify('error', `Generation failed: ${error instanceof Error ? error.message : 'Unknown error'}`);
                } finally {
                  setIsLoading(false);
                }
              }}
              className="w-full p-3 bg-green-600 hover:bg-green-700 disabled:bg-green-800 text-white rounded transition-colors text-left"
              disabled={isLoading}
            >
              {isLoading ? '🔄 Generating...' : '📄 Generate Executive Summary'}
            </button>
          </div>
        </div>
        
        <div className="bg-gray-900/50 p-6 rounded border border-gray-700">
          <div className="flex justify-between items-center mb-4">
            <h3 className="text-xl font-bold text-yellow-400">💡 AI Recommendations</h3>
            <button 
              onClick={() => setActiveView('recommendations')}
              className="text-xs text-yellow-400 hover:text-yellow-300 underline"
            >
              View All
            </button>
          </div>
          
          <div className="space-y-3">
            <div className="p-3 bg-gray-800/30 rounded">
              <div className="text-sm text-white font-medium">Scenario Recommendation</div>
              <div className="text-xs text-gray-400 mt-1">
                Consider adding "Cloud Misconfig Detection" scenario to current POV based on customer environment
              </div>
              <button 
                onClick={() => executeCommand('scenario add --type cloud-misconfig --pov current')}
                className="mt-2 px-2 py-1 bg-green-600 hover:bg-green-700 text-white rounded text-xs transition-colors"
              >
                Apply
              </button>
            </div>
            
            <div className="p-3 bg-gray-800/30 rounded">
              <div className="text-sm text-white font-medium">Timeline Optimization</div>
              <div className="text-xs text-gray-400 mt-1">
                Adjust TRR validation schedule to reduce critical path by 3 days
              </div>
              <button 
                onClick={() => executeCommand('trr reschedule --optimize-timeline')}
                className="mt-2 px-2 py-1 bg-blue-600 hover:bg-blue-700 text-white rounded text-xs transition-colors"
              >
                Optimize
              </button>
            </div>
            
            <div className="p-3 bg-gray-800/30 rounded">
              <div className="text-sm text-white font-medium">Risk Mitigation</div>
              <div className="text-xs text-gray-400 mt-1">
                High priority: Validate network connectivity before scenario deployment
              </div>
              <button 
                onClick={() => executeCommand('trr create --type network-validation --priority critical')}
                className="mt-2 px-2 py-1 bg-red-600 hover:bg-red-700 text-white rounded text-xs transition-colors"
              >
                Create TRR
              </button>
            </div>
          </div>
        </div>
      </div>

      {/* Recent Activity Insights */}
      <div className="bg-gray-800/30 p-6 rounded-lg border border-gray-600/30">
        <h3 className="text-xl font-bold text-white mb-4">🔄 Recent Workflow Activity</h3>
        <div className="space-y-3">
          {workflowContext.recentActivity.slice(0, 5).map((activity, index) => (
            <div key={index} className="flex items-center justify-between bg-gray-700/30 p-3 rounded border border-gray-600/20">
              <div>
                <div className="text-white font-medium">{activity.action}</div>
                <div className="text-sm text-gray-400">{activity.context}</div>
              </div>
              <div className="text-right">
                <div className="text-xs text-gray-500">{new Date(activity.timestamp).toLocaleDateString()}</div>
                {activity.aiRecommendations && (
                  <div className="text-xs text-blue-400 mt-1">💡 AI suggestion available</div>
                )}
              </div>
            </div>
          ))}
        </div>
      </div>

      {/* Upcoming Milestones */}
      <div className="bg-gradient-to-r from-orange-900/20 to-red-900/20 p-6 rounded-lg border border-orange-500/30">
        <h3 className="text-xl font-bold text-orange-400 mb-4">⏰ Upcoming Milestones</h3>
        <div className="grid grid-cols-1 md:grid-cols-2 gap-4">
          {workflowContext.upcomingMilestones.map((milestone, index) => {
            const daysUntil = Math.ceil((new Date(milestone.date).getTime() - new Date().getTime()) / (1000 * 60 * 60 * 24));
            const urgencyColor = daysUntil <= 3 ? 'text-red-400' : daysUntil <= 7 ? 'text-orange-400' : 'text-yellow-400';
            
            return (
              <div key={index} className="bg-gray-800/50 p-4 rounded border border-orange-500/20">
                <div className="flex justify-between items-start">
                  <div>
                    <div className="text-white font-medium">{milestone.name}</div>
                    <div className="text-sm text-gray-400 mt-1">{milestone.type}</div>
                  </div>
                  <div className={`text-right ${urgencyColor}`}>
                    <div className="font-bold">{daysUntil}d</div>
                    <div className="text-xs">remaining</div>
                  </div>
                </div>
              </div>
            );
          })}
        </div>
      </div>

      {/* AI Recommendations */}
      <div className="bg-gradient-to-r from-violet-900/20 to-purple-900/20 p-6 rounded-lg border border-violet-500/30">
        <div className="flex justify-between items-center mb-4">
          <h3 className="text-xl font-bold text-violet-400">🧠 AI-Powered Recommendations</h3>
          <button 
            className="px-4 py-2 bg-violet-600 hover:bg-violet-700 text-white rounded transition-colors"
            onClick={async () => {
              setIsLoading(true);
              try {
                const customer = customers[0];
                const pov = activePOVs[0];
                if (customer && pov) {
                  const context: DCWorkflowContext = {
                    workflowType: 'pov_planning',
                    customerProfile: {
                      industry: customer.industry,
                      size: customer.size,
                      maturityLevel: customer.maturityLevel,
                      primaryConcerns: customer.primaryConcerns
                    },
                    workInProgress: {
                      povsActive: activePOVs.length,
                      trrsCompleted: dcContextStore.getAllTRRRecords().filter(t => t.status === 'validated').length,
                      blockers: [`${workflowContext.upcomingMilestones.length} upcoming milestones`]
                    }
                  };
                  await dcAIClient.optimizePOVPlan(pov, context);
                  actions.notify('success', 'POV optimization recommendations generated');
                }
              } catch (error) {
                actions.notify('error', `Failed to generate recommendations: ${error instanceof Error ? error.message : 'Unknown error'}`);
              } finally {
                setIsLoading(false);
              }
            }}
            disabled={isLoading}
          >
            {isLoading ? '⏳ Generating...' : '🔄 Refresh Recommendations'}
          </button>
        </div>
        
        <div className="grid grid-cols-1 md:grid-cols-2 gap-4">
          <div className="bg-gray-800/50 p-4 rounded border border-violet-500/20">
            <div className="text-violet-300 font-medium mb-2">📋 Next Best Actions</div>
            <ul className="space-y-2 text-sm text-gray-300">
              <li>• Schedule technical deep-dive for {customers[0]?.name || 'current customer'}</li>
              <li>• Review pending TRRs for validation gaps</li>
              <li>• Prepare executive summary for decision milestone</li>
              <li>• Update POV scenario timelines based on progress</li>
            </ul>
          </div>
          <div className="bg-gray-800/50 p-4 rounded border border-violet-500/20">
            <div className="text-violet-300 font-medium mb-2">⚠️ Risk Mitigation</div>
            <ul className="space-y-2 text-sm text-gray-300">
              <li>• Timeline compression risk for current POV</li>
              <li>• Stakeholder engagement gaps identified</li>
              <li>• Technical validation dependencies pending</li>
              <li>• Budget approval milestone approaching</li>
            </ul>
          </div>
        </div>
      </div>
    </div>
  );
  };

  const AIChat = () => (
    <div className="space-y-6">
      <div className="flex items-center justify-between">
        <div>
          <h2 className="text-2xl font-bold text-indigo-400">💬 AI Chat Assistant</h2>
          <p className="text-gray-400 text-sm mt-1">Interactive AI consultation for POV optimization</p>
        </div>
        <button 
          onClick={() => setActiveView('dashboard')}
          className="px-4 py-2 bg-gray-600 hover:bg-gray-700 text-white rounded transition-colors"
        >
          ← Back to Dashboard
        </button>
      </div>
      
      <div className="bg-gray-900/50 rounded border border-gray-700 h-96 flex flex-col">
        <div className="flex-1 p-4 overflow-y-auto space-y-3">
          {chatMessages.length === 0 ? (
            <div className="text-center text-gray-500 mt-8">
              <div className="text-4xl mb-4">🤖</div>
              <div>Start a conversation with the AI assistant</div>
              <div className="text-sm mt-2">Ask about POV optimization, scenario recommendations, or TRR insights</div>
            </div>
          ) : (
            chatMessages.map((msg, idx) => (
              <div key={idx} className={`flex ${msg.role === 'user' ? 'justify-end' : 'justify-start'}`}>
                <div className={`max-w-xs lg:max-w-md px-4 py-2 rounded-lg ${
                  msg.role === 'user' 
                    ? 'bg-indigo-600 text-white' 
                    : 'bg-gray-700 text-gray-100'
                }`}>
                  <div className="whitespace-pre-wrap">{msg.content}</div>
                  <div className="text-xs opacity-75 mt-1">{msg.timestamp}</div>
                </div>
              </div>
            ))
          )}
        </div>
        
        <div className="p-4 border-t border-gray-700">
          <div className="flex space-x-2">
            <input 
              type="text"
              value={currentQuery}
              onChange={(e) => setCurrentQuery(e.target.value)}
              onKeyPress={(e) => e.key === 'Enter' && sendChatMessage(currentQuery)}
              placeholder="Ask AI about POV optimization, scenarios, or insights..."
              className="flex-1 px-3 py-2 bg-gray-800 border border-gray-600 rounded text-white placeholder-gray-400"
            />
            <button 
              onClick={() => sendChatMessage(currentQuery)}
              disabled={!currentQuery.trim() || isLoading}
              className="px-4 py-2 bg-indigo-600 hover:bg-indigo-700 disabled:bg-gray-600 disabled:cursor-not-allowed text-white rounded transition-colors"
            >
              {isLoading ? 'Sending...' : 'Send'}
            </button>
          </div>
          
          <div className="flex flex-wrap gap-2 mt-2">
            {[
              'Optimize my current POV',
              'What scenarios should I add?',
              'Analyze TRR completion rate',
              'Predict engagement success'
            ].map((suggestion, idx) => (
              <button 
                key={idx}
                onClick={() => sendChatMessage(suggestion)}
                disabled={isLoading}
                className="px-2 py-1 bg-gray-700 hover:bg-gray-600 disabled:bg-gray-800 disabled:cursor-not-allowed text-gray-300 rounded text-xs transition-colors"
              >
                {suggestion}
              </button>
            ))}
          </div>
        </div>
      </div>
    </div>
  );

  const AIAnalysis = () => (
    <div className="space-y-6">
      <div className="flex items-center justify-between">
        <div>
          <h2 className="text-2xl font-bold text-purple-400">📈 Deep AI Analysis</h2>
          <p className="text-gray-400 text-sm mt-1">Comprehensive analysis and insights</p>
        </div>
        <button 
          onClick={() => setActiveView('dashboard')}
          className="px-4 py-2 bg-gray-600 hover:bg-gray-700 text-white rounded transition-colors"
        >
          ← Back to Dashboard
        </button>
      </div>
      
      <div className="grid grid-cols-1 md:grid-cols-2 gap-6">
        <div className="space-y-4">
          <h3 className="text-lg font-bold text-purple-300">Analysis Types</h3>
          <div className="space-y-3">
            <button 
              onClick={async () => {
                setIsLoading(true);
                try {
                  const mockPOV = { id: 'current', performance: { metrics: 'detailed' } };
                  const result = await aiInsightsClient.analyzePOV(mockPOV);
                  actions.notify('success', 'POV performance analysis complete');
                } catch (error) {
                  actions.notify('error', `Analysis failed: ${error instanceof Error ? error.message : 'Unknown error'}`);
                } finally {
                  setIsLoading(false);
                }
              }}
              className="w-full p-3 bg-purple-600 hover:bg-purple-700 disabled:bg-purple-800 text-white rounded transition-colors text-left"
              disabled={isLoading}
            >
              {isLoading ? '🔄 Analyzing...' : '📈 POV Performance Deep Dive'}
            </button>
            <button 
              onClick={() => executeCommand('gemini deep-analysis --customer --fit')}
              className="w-full p-3 bg-blue-600 hover:bg-blue-700 text-white rounded transition-colors text-left"
            >
              🎯 Customer-Scenario Fit Analysis
            </button>
            <button 
              onClick={() => executeCommand('gemini deep-analysis --risk --assessment')}
              className="w-full p-3 bg-red-600 hover:bg-red-700 text-white rounded transition-colors text-left"
            >
              ⚠️ Risk Assessment & Mitigation
            </button>
            <button 
              onClick={() => executeCommand('gemini deep-analysis --competitive --positioning')}
              className="w-full p-3 bg-green-600 hover:bg-green-700 text-white rounded transition-colors text-left"
            >
              🏆 Competitive Positioning
            </button>
          </div>
        </div>
        
        <div className="space-y-4">
          <h3 className="text-lg font-bold text-cyan-300">Predictive Insights</h3>
          <div className="space-y-3">
            <button 
              onClick={() => executeCommand('gemini predict --success-probability')}
              className="w-full p-3 bg-cyan-600 hover:bg-cyan-700 text-white rounded transition-colors text-left"
            >
              🔮 Success Probability Modeling
            </button>
            <button 
              onClick={() => executeCommand('gemini predict --timeline-optimization')}
              className="w-full p-3 bg-indigo-600 hover:bg-indigo-700 text-white rounded transition-colors text-left"
            >
              ⏱️ Timeline Optimization
            </button>
            <button 
              onClick={() => executeCommand('gemini predict --resource-allocation')}
              className="w-full p-3 bg-yellow-600 hover:bg-yellow-700 text-white rounded transition-colors text-left"
            >
              💼 Resource Allocation
            </button>
            <button 
              onClick={() => executeCommand('gemini predict --escalation-paths')}
              className="w-full p-3 bg-orange-600 hover:bg-orange-700 text-white rounded transition-colors text-left"
            >
              🚨 Escalation Path Planning
            </button>
          </div>
        </div>
      </div>
    </div>
  );

  const AIRecommendations = () => (
    <div className="space-y-6">
      <div className="flex items-center justify-between">
        <div>
          <h2 className="text-2xl font-bold text-green-400">💡 AI Recommendations</h2>
          <p className="text-gray-400 text-sm mt-1">Actionable insights and next steps</p>
        </div>
        <button 
          onClick={() => setActiveView('dashboard')}
          className="px-4 py-2 bg-gray-600 hover:bg-gray-700 text-white rounded transition-colors"
        >
          ← Back to Dashboard
        </button>
      </div>
      
      <div className="space-y-4">
        {/* High Priority Recommendations */}
        <div className="bg-red-900/20 border border-red-500/30 p-4 rounded">
          <div className="flex justify-between items-center mb-3">
            <h3 className="text-lg font-bold text-red-400">🚨 High Priority</h3>
            <span className="px-2 py-1 bg-red-600 text-white text-xs rounded">URGENT</span>
          </div>
          <div className="space-y-3">
            <div className="border-l-4 border-red-500 pl-4">
              <div className="font-medium text-white">Network Validation Required</div>
              <div className="text-sm text-gray-300 mt-1">
                AI detected potential network connectivity issues that could impact scenario deployment. Recommend creating TRR validation before proceeding.
              </div>
              <div className="mt-2 space-x-2">
                <button 
                  onClick={() => executeCommand('trr create --type network --priority critical')}
                  className="px-3 py-1 bg-red-600 hover:bg-red-700 text-white rounded text-sm"
                >
                  Create TRR
                </button>
                <button className="px-3 py-1 bg-gray-600 hover:bg-gray-700 text-white rounded text-sm">
                  Dismiss
                </button>
              </div>
            </div>
          </div>
        </div>
        
        {/* Medium Priority Recommendations */}
        <div className="bg-yellow-900/20 border border-yellow-500/30 p-4 rounded">
          <div className="flex justify-between items-center mb-3">
            <h3 className="text-lg font-bold text-yellow-400">⚠️ Medium Priority</h3>
            <span className="px-2 py-1 bg-yellow-600 text-white text-xs rounded">RECOMMENDED</span>
          </div>
          <div className="space-y-3">
            <div className="border-l-4 border-yellow-500 pl-4">
              <div className="font-medium text-white">Scenario Optimization</div>
              <div className="text-sm text-gray-300 mt-1">
                Based on customer profile analysis, consider adding "Container Security" and "Cloud Compliance" scenarios to increase POV value.
              </div>
              <div className="mt-2 space-x-2">
                <button 
                  onClick={() => executeCommand('scenario add --type container-security --pov current')}
                  className="px-3 py-1 bg-yellow-600 hover:bg-yellow-700 text-white rounded text-sm"
                >
                  Add Scenarios
                </button>
                <button className="px-3 py-1 bg-gray-600 hover:bg-gray-700 text-white rounded text-sm">
                  Review Later
                </button>
              </div>
            </div>
          </div>
        </div>
        
        {/* Low Priority Recommendations */}
        <div className="bg-green-900/20 border border-green-500/30 p-4 rounded">
          <div className="flex justify-between items-center mb-3">
            <h3 className="text-lg font-bold text-green-400">📊 Optimization</h3>
            <span className="px-2 py-1 bg-green-600 text-white text-xs rounded">ENHANCEMENT</span>
          </div>
          <div className="space-y-3">
            <div className="border-l-4 border-green-500 pl-4">
              <div className="font-medium text-white">Timeline Optimization</div>
              <div className="text-sm text-gray-300 mt-1">
                AI suggests reordering TRR validations to reduce critical path by 2-3 days. This optimization maintains quality while accelerating delivery.
              </div>
              <div className="mt-2 space-x-2">
                <button 
                  onClick={() => executeCommand('trr optimize --timeline --critical-path')}
                  className="px-3 py-1 bg-green-600 hover:bg-green-700 text-white rounded text-sm"
                >
                  Optimize Timeline
                </button>
                <button className="px-3 py-1 bg-gray-600 hover:bg-gray-700 text-white rounded text-sm">
                  Keep Current
                </button>
              </div>
            </div>
          </div>
        </div>
      </div>
    </div>
  );

  // Render based on active view
  switch (activeView) {
    case 'chat': return <AIChat />;
    case 'analysis': return <AIAnalysis />;
    case 'recommendations': return <AIRecommendations />;
    default: return <AIDashboard />;
  }
};

// Enhanced Content Creator with comprehensive user stories and green branding
const EnhancedContentCreator = () => {
  const { actions } = useAppState();
  const [activeCreator, setActiveCreator] = useState<'overview' | 'pov' | 'template' | 'scenario' | 'analytics' | 'library'>('overview');
  const [recentItems, setRecentItems] = useState([
    { id: 1, name: 'Enterprise Banking POV', type: 'pov', status: 'active', created: '2024-01-15', customer: 'First National Bank' },
    { id: 2, name: 'Ransomware Detection Template', type: 'template', status: 'completed', created: '2024-01-12', scenarios: 8 },
    { id: 3, name: 'Insider Threat Scenario', type: 'scenario', status: 'draft', created: '2024-01-10', mitre: 'T1078' },
  ]);
  
  useEffect(() => {
    actions.updateBreadcrumbs([
      { label: 'Home', path: '/gui' },
      { label: 'Content Creator', path: '/gui/creator' },
    ]);
  }, [actions]);

  // Execute command integration
  const executeCommand = async (command: string) => {
    actions.executeCommandFromGUI(command);
    actions.setLoading('content_creation', true);
    
    setTimeout(() => {
      actions.setLoading('content_creation', false);
      actions.notify('success', `Command "${command}" executed successfully`);
    }, 1500);
  };

  const CreatorOverview = () => (
    <div className="space-y-6">
      {/* Header Section with Cortex Green Branding */}
      <div className="bg-gradient-to-r from-cortex-success-bg to-cortex-info-bg p-6 rounded-lg border border-cortex-green/30 cortex-card">
        <div className="flex justify-between items-center mb-6">
          <div>
            <h2 className="text-3xl font-bold text-cortex-green mb-2">🛠️ Content Creator Hub</h2>
            <p className="text-cortex-text-secondary">Professional POV, template, and scenario creation platform for domain consultants</p>
          </div>
          <div className="flex space-x-2">
            <button 
              onClick={() => setActiveCreator('analytics')}
              className="btn-cortex-secondary text-sm"
            >
              📊 Analytics
            </button>
            <button 
              onClick={() => setActiveCreator('library')}
              className="btn-cortex-outline text-sm"
            >
              📚 Library
            </button>
          </div>
        </div>
        
        {/* Quick Stats */}
        <div className="grid grid-cols-2 md:grid-cols-4 gap-4 mb-6">
          <div className="cortex-card p-4 text-center">
            <div className="text-2xl font-bold text-cortex-green">24</div>
            <div className="text-sm text-cortex-text-muted">Active POVs</div>
          </div>
          <div className="cortex-card p-4 text-center">
            <div className="text-2xl font-bold text-cortex-green-light">18</div>
            <div className="text-sm text-cortex-text-muted">Templates</div>
          </div>
          <div className="cortex-card p-4 text-center">
            <div className="text-2xl font-bold text-cortex-info">56</div>
            <div className="text-sm text-cortex-text-muted">Scenarios</div>
          </div>
          <div className="cortex-card p-4 text-center">
            <div className="text-2xl font-bold text-cortex-success">94%</div>
            <div className="text-sm text-cortex-text-muted">Success Rate</div>
          </div>
        </div>

        {/* Primary Creation Cards */}
        <div className="grid grid-cols-1 md:grid-cols-3 gap-6">
          <div 
            onClick={() => setActiveCreator('pov')}
            className="group cursor-pointer p-6 cortex-card hover:border-cortex-green hover:cortex-glow-green transition-all duration-300 text-left"
          >
            <div className="text-4xl mb-4 group-hover:scale-110 transition-transform duration-300">🎯</div>
            <h3 className="text-xl font-bold text-cortex-green mb-3">Create POV</h3>
            <p className="text-sm text-cortex-text-secondary leading-relaxed mb-4">
              Build comprehensive Proof of Value projects with customer profiling, scenario selection, and success metrics
            </p>
            <div className="flex items-center justify-between">
              <span className="text-xs text-cortex-text-muted">Interactive Form Builder</span>
              <div className="flex items-center text-cortex-green text-sm opacity-0 group-hover:opacity-100 transition-opacity">
                <span>Start</span>
                <span className="ml-1">→</span>
              </div>
            </div>
          </div>
          
          <div 
            onClick={() => setActiveCreator('template')}
            className="group cursor-pointer p-6 cortex-card hover:border-cortex-green-light hover:shadow-lg transition-all duration-300 text-left"
          >
            <div className="text-4xl mb-4 group-hover:scale-110 transition-transform duration-300">📋</div>
            <h3 className="text-xl font-bold text-cortex-green-light mb-3">Create Template</h3>
            <p className="text-sm text-cortex-text-secondary leading-relaxed mb-4">
              Design reusable scenario templates with validation criteria, risk assessments, and deployment guidelines
            </p>
            <div className="flex items-center justify-between">
              <span className="text-xs text-cortex-text-muted">Block-based Editor</span>
              <div className="flex items-center text-cortex-green-light text-sm opacity-0 group-hover:opacity-100 transition-opacity">
                <span>Build</span>
                <span className="ml-1">→</span>
              </div>
            </div>
          </div>
          
          <div 
            onClick={() => setActiveCreator('scenario')}
            className="group cursor-pointer p-6 cortex-card hover:border-cortex-info hover:shadow-lg transition-all duration-300 text-left"
          >
            <div className="text-4xl mb-4 group-hover:scale-110 transition-transform duration-300">🔬</div>
            <h3 className="text-xl font-bold text-cortex-info mb-3">Create Scenario</h3>
            <p className="text-sm text-cortex-text-secondary leading-relaxed mb-4">
              Build detection scenarios with MITRE ATT&CK mapping, attack vectors, and response playbooks
            </p>
            <div className="flex items-center justify-between">
              <span className="text-xs text-cortex-text-muted">MITRE Integration</span>
              <div className="flex items-center text-cortex-info text-sm opacity-0 group-hover:opacity-100 transition-opacity">
                <span>Design</span>
                <span className="ml-1">→</span>
              </div>
            </div>
          </div>
        </div>
      </div>
      
      {/* Recent Items and Quick Actions */}
      <div className="grid grid-cols-1 lg:grid-cols-2 gap-6">
        {/* Recent Items */}
        <div className="cortex-card p-6">
          <div className="flex justify-between items-center mb-4">
            <h3 className="text-xl font-bold text-cortex-green">📋 Recent Items</h3>
            <button 
              onClick={() => executeCommand('content list --recent --limit 20')}
              className="text-xs text-cortex-green hover:text-cortex-green-light underline"
            >
              View All
            </button>
          </div>
          <div className="space-y-3">
            {recentItems.map((item) => (
              <div key={item.id} className="p-3 bg-cortex-bg-quaternary rounded border border-cortex-border-muted hover:border-cortex-green/30 transition-colors cursor-pointer">
                <div className="flex items-center justify-between">
                  <div className="flex items-center space-x-3">
                    <span className="text-lg">
                      {item.type === 'pov' ? '🎯' : item.type === 'template' ? '📋' : '🔬'}
                    </span>
                    <div>
                      <div className="font-medium text-cortex-text-primary text-sm">{item.name}</div>
                      <div className="text-xs text-cortex-text-muted">
                        {item.type === 'pov' && `Customer: ${item.customer}`}
                        {item.type === 'template' && `${item.scenarios} scenarios`}
                        {item.type === 'scenario' && `MITRE: ${item.mitre}`}
                      </div>
                    </div>
                  </div>
                  <div className="text-right">
                    <div className={`px-2 py-1 rounded text-xs font-medium ${
                      item.status === 'active' ? 'bg-cortex-success-bg text-cortex-success' :
                      item.status === 'completed' ? 'bg-cortex-info-bg text-cortex-info' :
                      'bg-cortex-warning-bg text-cortex-warning'
                    }`}>
                      {item.status}
                    </div>
                    <div className="text-xs text-cortex-text-muted mt-1">{item.created}</div>
                  </div>
                </div>
              </div>
            ))}
          </div>
        </div>
        
        {/* Quick Actions and Tools */}
        <div className="cortex-card p-6">
          <h3 className="text-xl font-bold text-cortex-green mb-4">⚡ Quick Actions</h3>
          <div className="space-y-3">
            <button 
              onClick={() => executeCommand('pov init --template executive-overview --interactive')}
              className="w-full p-3 text-left rounded bg-cortex-green hover:bg-cortex-green-dark text-black font-medium transition-colors flex items-center space-x-3"
            >
              <span>🎯</span>
              <div>
                <div>Quick POV Setup</div>
                <div className="text-xs opacity-80">Executive overview template</div>
              </div>
            </button>
            
            <button 
              onClick={() => executeCommand('template clone --base ransomware-detection --interactive')}
              className="w-full p-3 text-left rounded bg-cortex-green-light hover:bg-cortex-green text-black font-medium transition-colors flex items-center space-x-3"
            >
              <span>📋</span>
              <div>
                <div>Clone Template</div>
                <div className="text-xs opacity-80">From existing templates</div>
              </div>
            </button>
            
            <button 
              onClick={() => executeCommand('scenario generate --type cloud-posture --mitre-guided')}
              className="w-full p-3 text-left rounded bg-cortex-info hover:bg-cortex-info-dark text-white font-medium transition-colors flex items-center space-x-3"
            >
              <span>🔬</span>
              <div>
                <div>MITRE-Guided Scenario</div>
                <div className="text-xs opacity-80">Cloud posture assessment</div>
              </div>
            </button>
            
            <div className="border-t border-cortex-border-secondary pt-3 mt-4">
              <div className="grid grid-cols-2 gap-2">
                <button 
                  onClick={() => executeCommand('content import --source csv')}
                  className="p-2 text-center rounded bg-cortex-bg-hover hover:bg-cortex-bg-quaternary text-cortex-text-secondary hover:text-cortex-green transition-colors text-sm"
                >
                  📎 Import CSV
                </button>
                <button 
                  onClick={() => executeCommand('content export --format json --all')}
                  className="p-2 text-center rounded bg-cortex-bg-hover hover:bg-cortex-bg-quaternary text-cortex-text-secondary hover:text-cortex-green transition-colors text-sm"
                >
                  📁 Export All
                </button>
              </div>
            </div>
          </div>
        </div>
      </div>

      {/* Advanced Features */}
      <div className="grid grid-cols-1 md:grid-cols-3 gap-6">
        <div className="cortex-card p-6">
          <h4 className="font-bold text-cortex-green mb-3 flex items-center space-x-2">
            <span>🎨</span>
            <span>Visual Editor</span>
          </h4>
          <ul className="space-y-2 text-sm text-cortex-text-secondary">
            <li className="flex items-start space-x-2">
              <span className="text-cortex-green mt-0.5">•</span>
              <span>Block-based content creation</span>
            </li>
            <li className="flex items-start space-x-2">
              <span className="text-cortex-green mt-0.5">•</span>
              <span>Drag-and-drop organization</span>
            </li>
            <li className="flex items-start space-x-2">
              <span className="text-cortex-green mt-0.5">•</span>
              <span>Real-time collaboration</span>
            </li>
          </ul>
        </div>
        
        <div className="cortex-card p-6">
          <h4 className="font-bold text-cortex-green mb-3 flex items-center space-x-2">
            <span>🔗</span>
            <span>Integrations</span>
          </h4>
          <ul className="space-y-2 text-sm text-cortex-text-secondary">
            <li className="flex items-start space-x-2">
              <span className="text-cortex-green mt-0.5">•</span>
              <span>XSIAM tenant connection</span>
            </li>
            <li className="flex items-start space-x-2">
              <span className="text-cortex-green mt-0.5">•</span>
              <span>MITRE ATT&CK framework</span>
            </li>
            <li className="flex items-start space-x-2">
              <span className="text-cortex-green mt-0.5">•</span>
              <span>Cloud provider APIs</span>
            </li>
          </ul>
        </div>
        
        <div className="cortex-card p-6">
          <h4 className="font-bold text-cortex-green mb-3 flex items-center space-x-2">
            <span>📈</span>
            <span>Analytics</span>
          </h4>
          <ul className="space-y-2 text-sm text-cortex-text-secondary">
            <li className="flex items-start space-x-2">
              <span className="text-cortex-green mt-0.5">•</span>
              <span>Success rate tracking</span>
            </li>
            <li className="flex items-start space-x-2">
              <span className="text-cortex-green mt-0.5">•</span>
              <span>Usage pattern analysis</span>
            </li>
            <li className="flex items-start space-x-2">
              <span className="text-cortex-green mt-0.5">•</span>
              <span>Performance optimization</span>
            </li>
          </ul>
        </div>
      </div>
    </div>
  );

  const AnalyticsView = () => (
    <div className="space-y-6">
      <div className="flex items-center justify-between">
        <h2 className="text-2xl font-bold text-cortex-green">📊 Content Analytics</h2>
        <button 
          onClick={() => setActiveCreator('overview')}
          className="btn-cortex-secondary"
        >
          ← Back to Overview
        </button>
      </div>
      
      <div className="grid grid-cols-1 md:grid-cols-2 lg:grid-cols-4 gap-6">
        <div className="cortex-card p-6 text-center">
          <div className="text-3xl font-bold text-cortex-success mb-2">87%</div>
          <div className="text-sm text-cortex-text-muted">POV Success Rate</div>
          <div className="text-xs text-cortex-text-disabled mt-1">↑ 12% this month</div>
        </div>
        <div className="cortex-card p-6 text-center">
          <div className="text-3xl font-bold text-cortex-info mb-2">2.3h</div>
          <div className="text-sm text-cortex-text-muted">Avg Creation Time</div>
          <div className="text-xs text-cortex-text-disabled mt-1">↓ 0.5h faster</div>
        </div>
        <div className="cortex-card p-6 text-center">
          <div className="text-3xl font-bold text-cortex-warning mb-2">156</div>
          <div className="text-sm text-cortex-text-muted">Templates Used</div>
          <div className="text-xs text-cortex-text-disabled mt-1">↑ 23% usage</div>
        </div>
        <div className="cortex-card p-6 text-center">
          <div className="text-3xl font-bold text-cortex-green mb-2">42</div>
          <div className="text-sm text-cortex-text-muted">Active Users</div>
          <div className="text-xs text-cortex-text-disabled mt-1">Domain consultants</div>
        </div>
      </div>
      
      <div className="cortex-card p-6">
        <h3 className="text-lg font-bold text-cortex-green mb-4">Usage Trends</h3>
        <div className="h-64 bg-cortex-bg-primary rounded flex items-center justify-center">
          <div className="text-center text-cortex-text-muted">
            <div className="text-4xl mb-4">📈</div>
            <div>Analytics Dashboard</div>
            <div className="text-sm">Interactive charts and metrics</div>
          </div>
        </div>
      </div>
    </div>
  );
  
  const LibraryView = () => (
    <div className="space-y-6">
      <div className="flex items-center justify-between">
        <h2 className="text-2xl font-bold text-cortex-green">📚 Content Library</h2>
        <button 
          onClick={() => setActiveCreator('overview')}
          className="btn-cortex-secondary"
        >
          ← Back to Overview
        </button>
      </div>
      
      <div className="grid grid-cols-1 lg:grid-cols-3 gap-6">
        <div className="cortex-card p-6">
          <h3 className="text-lg font-bold text-cortex-green mb-4">🎯 POV Templates</h3>
          <div className="space-y-3">
            {[
              { name: 'Executive Overview', type: 'C-Suite Demo', usage: 156 },
              { name: 'Technical Deep Dive', type: 'SOC Team', usage: 89 },
              { name: 'Compliance Focus', type: 'Risk Team', usage: 67 }
            ].map((template, idx) => (
              <div key={idx} className="p-3 bg-cortex-bg-quaternary rounded border border-cortex-border-muted">
                <div className="flex justify-between items-center">
                  <div>
                    <div className="font-medium text-cortex-text-primary text-sm">{template.name}</div>
                    <div className="text-xs text-cortex-text-muted">{template.type}</div>
                  </div>
                  <div className="text-xs text-cortex-green">{template.usage} uses</div>
                </div>
              </div>
            ))}
          </div>
        </div>
        
        <div className="cortex-card p-6">
          <h3 className="text-lg font-bold text-cortex-green mb-4">📋 Scenario Templates</h3>
          <div className="space-y-3">
            {[
              { name: 'Ransomware Chain', type: 'Attack Simulation', mitre: 'T1486' },
              { name: 'Insider Threat', type: 'UEBA Demo', mitre: 'T1078' },
              { name: 'Cloud Posture', type: 'CSPM Demo', mitre: 'T1538' }
            ].map((scenario, idx) => (
              <div key={idx} className="p-3 bg-cortex-bg-quaternary rounded border border-cortex-border-muted">
                <div className="flex justify-between items-center">
                  <div>
                    <div className="font-medium text-cortex-text-primary text-sm">{scenario.name}</div>
                    <div className="text-xs text-cortex-text-muted">{scenario.type}</div>
                  </div>
                  <div className="text-xs text-cortex-info">{scenario.mitre}</div>
                </div>
              </div>
            ))}
          </div>
        </div>
        
        <div className="cortex-card p-6">
          <h3 className="text-lg font-bold text-cortex-green mb-4">🔬 Detection Rules</h3>
          <div className="space-y-3">
            {[
              { name: 'Lateral Movement', category: 'Network', severity: 'High' },
              { name: 'Data Exfiltration', category: 'DLP', severity: 'Critical' },
              { name: 'Privilege Escalation', category: 'IAM', severity: 'High' }
            ].map((rule, idx) => (
              <div key={idx} className="p-3 bg-cortex-bg-quaternary rounded border border-cortex-border-muted">
                <div className="flex justify-between items-center">
                  <div>
                    <div className="font-medium text-cortex-text-primary text-sm">{rule.name}</div>
                    <div className="text-xs text-cortex-text-muted">{rule.category}</div>
                  </div>
                  <div className={`text-xs px-2 py-1 rounded ${
                    rule.severity === 'Critical' ? 'bg-cortex-error-bg text-cortex-error' :
                    rule.severity === 'High' ? 'bg-cortex-warning-bg text-cortex-warning' :
                    'bg-cortex-info-bg text-cortex-info'
                  }`}>
                    {rule.severity}
                  </div>
                </div>
              </div>
            ))}
          </div>
        </div>
      </div>
    </div>
  );

  switch (activeCreator) {
    case 'analytics':
      return <AnalyticsView />;
    case 'library':
      return <LibraryView />;
    case 'pov':
    case 'template':
    case 'scenario':
      return (
        <div className="space-y-4">
          <div className="flex items-center justify-between">
            <h2 className="text-2xl font-bold text-cortex-green">Creating {activeCreator.toUpperCase()}</h2>
            <button 
              onClick={() => setActiveCreator('overview')}
              className="btn-cortex-secondary"
            >
              ← Back to Overview
            </button>
          </div>
          <EnhancedManualCreationGUI />
        </div>
      );
    default:
      return <CreatorOverview />;
  }
};

// Import required components
const XSIAMIntegrationPanel = React.lazy(() => import('./XSIAMIntegrationPanel'));
const BigQueryExportPanel = React.lazy(() => import('./BigQueryExportPanel'));

const guiTabs: GUITab[] = [
  {
    id: 'dashboard',
    name: 'Dashboard',
    icon: '📊',
    component: EnhancedPOVDashboard,
    description: 'Enhanced POV dashboard with command integration',
    breadcrumb: 'Dashboard'
  },
  {
    id: 'trr',
    name: 'TRR Management',
    icon: '📋',
    component: TRRManagement,
    description: 'Technical Requirements Review with full lifecycle management',
    breadcrumb: 'TRR Management'
  },
  {
    id: 'ai',
    name: 'AI Insights',
    icon: '🤖',
    component: EnhancedAIInsights,
    description: 'Real-time AI analysis and recommendations',
    breadcrumb: 'AI Insights'
  },
  {
    id: 'unified-creator',
    name: 'Content Creator Hub',
    icon: '🎨',
    component: ContentCreatorManager,
    description: 'Unified POV and scenario content creation with 25+ detection scenarios',
    breadcrumb: 'Content Creator Hub'
  },
  {
    id: 'creator',
    name: 'Template Creator',
    icon: '📝',
    component: NewEnhancedContentCreator,
    description: 'Advanced template-based content creation with full CRUD operations',
    breadcrumb: 'Template Creator'
  },
  {
    id: 'legacy-creator',
    name: 'Manual Forms',
    icon: '🛠️',
    component: EnhancedManualCreationGUI,
    description: 'Traditional form-based content creation',
    breadcrumb: 'Manual Forms'
  },
  {
    id: 'xsiam',
    name: 'XSIAM Integration',
    icon: '🔗',
    component: () => (
      <React.Suspense fallback={<div className="text-cyan-400">Loading XSIAM Integration...</div>}>
        <XSIAMIntegrationPanel />
      </React.Suspense>
    ),
    description: 'Connect to XSIAM tenant for real-time security data',
    breadcrumb: 'XSIAM Integration'
  },
  {
    id: 'analytics',
    name: 'BigQuery Export',
    icon: '📊',
    component: () => (
      <React.Suspense fallback={<div className="text-teal-400">Loading BigQuery Export...</div>}>
        <BigQueryExportPanel />
      </React.Suspense>
    ),
    description: 'Export analytics data to Google BigQuery',
    breadcrumb: 'BigQuery Export'
  }
];

export default function EnhancedGUIInterface() {
  const { state, actions } = useAppState();
  const activeTab = state.navigation.activeGUITab;
  
  const ActiveComponent = guiTabs.find(tab => tab.id === activeTab)?.component || EnhancedPOVDashboard;

  useEffect(() => {
    // Handle pending GUI actions from terminal commands
    if (state.commandBridge.pendingGUIAction) {
      const action = state.commandBridge.pendingGUIAction;
      const data = state.commandBridge.crossInterfaceData;
      
      // Process the GUI action
      switch (action) {
        case 'switch_to_trr':
          actions.setActiveGUITab('trr');
          break;
        case 'switch_to_ai':
          actions.setActiveGUITab('ai');
          break;
        case 'open_creator':
          actions.setActiveGUITab('creator');
          break;
        default:
          actions.notify('info', `GUI action triggered: ${action}`);
      }
      
      // Clear the pending action
      actions.triggerGUIAction('', null);
    }
  }, [state.commandBridge.pendingGUIAction, actions]);

  const handleTabChange = (tabId: string) => {
    actions.setActiveGUITab(tabId);
    const tab = guiTabs.find(t => t.id === tabId);
    if (tab) {
      actions.updateBreadcrumbs([
        { label: 'Home', path: '/gui' },
        { label: tab.breadcrumb, path: `/gui/${tabId}` },
      ]);
    }
  };

  return (
    <div className="bg-black text-white min-h-screen">
      {/* GUI Tab Navigation */}
      <div className="bg-gray-900 border-b border-gray-700 p-4">
        <div className="flex space-x-1 overflow-x-auto">
          {guiTabs.map((tab) => (
            <button
              key={tab.id}
              onClick={() => handleTabChange(tab.id)}
              className={`px-4 py-2 text-sm rounded-lg border transition-colors whitespace-nowrap flex items-center space-x-2 ${
                activeTab === tab.id 
                  ? 'text-cortex-green border-cortex-green bg-gray-800/50' 
                  : 'text-gray-400 border-gray-600 hover:text-gray-300 hover:border-gray-500'
              }`}
            >
              <span>{tab.icon}</span>
              <span>{tab.name}</span>
            </button>
          ))}
        </div>
      </div>

      {/* Tab Description */}
      <div className="bg-gray-800 border-b border-gray-700 px-4 py-2">
        <div className="flex items-center justify-between text-sm">
          <div className="flex items-center space-x-3">
            <span className="text-cortex-green">
              {guiTabs.find(tab => tab.id === activeTab)?.icon} {guiTabs.find(tab => tab.id === activeTab)?.name}
            </span>
            <span className="text-gray-500">•</span>
            <span className="text-gray-400">{guiTabs.find(tab => tab.id === activeTab)?.description}</span>
          </div>
          <div className="text-gray-500 text-xs">
            Interactive • Command-enabled • Real-time
          </div>
        </div>
      </div>

      {/* Content */}
      <div className="p-6">
        <ActiveComponent />
      </div>
    </div>
  );
}<|MERGE_RESOLUTION|>--- conflicted
+++ resolved
@@ -8,8 +8,6 @@
 import ContentCreatorManager from './ContentCreatorManager';
 import BreadcrumbNavigation from './BreadcrumbNavigation';
 import CortexButton from './CortexButton';
-import { useCommandExecutor } from '../hooks/useCommandExecutor';
-import { dcContextStore } from '../lib/dc-context-store';
 
 interface GUITab {
   id: string;
@@ -33,7 +31,6 @@
 // Enhanced POV Dashboard with command integration
 const EnhancedPOVDashboard = () => {
   const { state, actions } = useAppState();
-  const { run: executeCommand, isRunning } = useCommandExecutor();
   
   useEffect(() => {
     // Update breadcrumbs for dashboard
@@ -42,6 +39,18 @@
       { label: 'Dashboard', path: '/gui/dashboard' },
     ]);
   }, [actions]);
+
+  // Handle command execution from GUI
+  const executeCommand = async (command: string) => {
+    actions.executeCommandFromGUI(command);
+    actions.setLoading('command_execution', true);
+    
+    // Simulate command execution
+    setTimeout(() => {
+      actions.setLoading('command_execution', false);
+      actions.notify('success', `Command "${command}" executed successfully`);
+    }, 1000);
+  };
 
   // Enhanced quick actions with PANW Cortex color scheme - ALIGNED WITH TERMINAL
   const quickActions: QuickAction[] = [
@@ -98,13 +107,7 @@
 
   const handleQuickAction = (action: QuickAction) => {
     if (action.command) {
-      executeCommand(action.command, {
-        trackActivity: {
-          event: `dashboard-${action.name.toLowerCase().replace(/\s+/g, '-')}-click`,
-          source: 'enhanced-pov-dashboard',
-          payload: { command: action.command, actionName: action.name }
-        }
-      });
+      executeCommand(action.command);
     } else if (action.action) {
       if (action.action === 'open_unified_creator') {
         actions.setActiveGUITab('unified-creator');
@@ -133,13 +136,7 @@
               size="sm"
               icon="📊"
               onClick={() => {
-                executeCommand('status --analytics', {
-                  trackActivity: {
-                    event: 'dashboard-view-analytics-click',
-                    source: 'enhanced-pov-dashboard',
-                    payload: { command: 'status --analytics' }
-                  }
-                });
+                console.log("status --analytics");
               }}
             >
               View Analytics
@@ -158,13 +155,7 @@
         </div>
         <div className="grid grid-cols-1 md:grid-cols-4 gap-4">
           <div className="cortex-card p-4 border border-cortex-green/30 cursor-pointer hover:border-cortex-green hover:cortex-glow-green transition-all"
-               onClick={() => executeCommand('pov list --active', {
-                 trackActivity: {
-                   event: 'dashboard-pov-stats-click',
-                   source: 'enhanced-pov-dashboard',
-                   payload: { command: 'pov list --active' }
-                 }
-               })}>
+               onClick={() => executeCommand('pov list --active')}>
             <h3 className="text-lg font-bold text-cortex-green mb-2">Active POVs</h3>
             <div className="text-3xl font-mono text-cortex-green-light">
               {state.data.povs?.length || 12}
@@ -172,13 +163,7 @@
             <div className="text-sm text-cortex-text-muted mt-2">3 in progress, 9 completed</div>
           </div>
           <div className="cortex-card p-4 border border-cortex-info/30 cursor-pointer hover:border-cortex-info hover:shadow-lg transition-all"
-               onClick={() => executeCommand('scenario list --deployed', {
-                 trackActivity: {
-                   event: 'dashboard-scenarios-stats-click',
-                   source: 'enhanced-pov-dashboard',
-                   payload: { command: 'scenario list --deployed' }
-                 }
-               })}>
+               onClick={() => executeCommand('scenario list --deployed')}>
             <h3 className="text-lg font-bold text-cortex-info mb-2">Templates Used</h3>
             <div className="text-3xl font-mono text-cortex-info-light">
               {state.data.scenarios?.length || 27}
@@ -186,13 +171,7 @@
             <div className="text-sm text-cortex-text-muted mt-2">Across 8 scenarios</div>
           </div>
           <div className="cortex-card p-4 border border-cortex-green/30 cursor-pointer hover:border-cortex-green hover:cortex-glow-green transition-all"
-               onClick={() => executeCommand('project list --active', {
-                 trackActivity: {
-                   event: 'dashboard-projects-stats-click',
-                   source: 'enhanced-pov-dashboard',
-                   payload: { command: 'project list --active' }
-                 }
-               })}>
+               onClick={() => executeCommand('project list --active')}>
             <h3 className="text-lg font-bold text-cortex-green mb-2">Customer Engagements</h3>
             <div className="text-3xl font-mono text-cortex-green-light">
               {state.data.projects?.length || 8}
@@ -200,13 +179,7 @@
             <div className="text-sm text-cortex-text-muted mt-2">5 enterprise, 3 mid-market</div>
           </div>
           <div className="cortex-card p-4 border border-cortex-text-accent/30 cursor-pointer hover:border-cortex-text-accent hover:shadow-lg transition-all"
-               onClick={() => executeCommand('detect list --recent', {
-                 trackActivity: {
-                   event: 'dashboard-detections-stats-click',
-                   source: 'enhanced-pov-dashboard',
-                   payload: { command: 'detect list --recent' }
-                 }
-               })}>
+               onClick={() => executeCommand('detect list --recent')}>
             <h3 className="text-lg font-bold text-cortex-text-accent mb-2">Detections</h3>
             <div className="text-3xl font-mono text-cortex-text-accent">
               {state.data.detections?.length || 156}
@@ -223,14 +196,8 @@
           <div className="flex justify-between items-center mb-4">
 <h3 className="text-xl font-bold text-cortex-green">📊 Recent Activity</h3>
             <button 
-              onClick={() => executeCommand('activity --recent --limit 10', {
-                trackActivity: {
-                  event: 'dashboard-activity-view-more-click',
-                  source: 'enhanced-pov-dashboard',
-                  payload: { command: 'activity --recent --limit 10' }
-                }
-              })}
-              className="text-xs text-cortex-green hover:text-cortex-green-light underline"
+              onClick={() => executeCommand('activity --recent --limit 10')}
+className="text-xs text-cortex-green hover:text-cortex-green-light underline"
             >
               View More
             </button>
@@ -238,13 +205,7 @@
           <div className="space-y-3 max-h-96 overflow-y-auto terminal-scrollbar">
             {activityData.map((item, idx) => (
               <div key={idx} className="flex justify-between items-center p-3 bg-cortex-bg-quaternary rounded hover:bg-cortex-bg-quaternary/80 border border-cortex-border-muted hover:border-cortex-primary/30 transition-colors cursor-pointer"
-                   onClick={() => executeCommand(item.command, {
-                     trackActivity: {
-                       event: 'dashboard-activity-item-click',
-                       source: 'enhanced-pov-dashboard',
-                       payload: { command: item.command, action: item.action }
-                     }
-                   })}>
+                   onClick={() => executeCommand(item.command)}>
                 <div className="flex-1">
                   <div className="font-mono text-cortex-text-primary text-sm">{item.action}</div>
                   <div className="text-cortex-text-muted text-xs">{item.target}</div>
@@ -271,7 +232,7 @@
               <button
                 key={idx}
                 onClick={() => handleQuickAction(action)}
-                disabled={isRunning}
+                disabled={state.ui.loadingStates.command_execution}
                 className={`p-4 rounded transition-all duration-200 text-center hover:scale-105 hover:shadow-lg ${action.className} disabled:opacity-50 disabled:cursor-not-allowed`}
                 title={action.description}
               >
@@ -310,13 +271,7 @@
                 icon="📋"
                 className="w-full justify-start"
                 onClick={() => {
-                  executeCommand('help', {
-                    trackActivity: {
-                      event: 'dashboard-view-commands-click',
-                      source: 'enhanced-pov-dashboard',
-                      payload: { command: 'help' }
-                    }
-                  });
+                  console.log("help");
                 }}
               >
                 View All Commands
@@ -327,13 +282,7 @@
                 icon="🚀"
                 className="w-full justify-start"
                 onClick={() => {
-                  executeCommand('getting-started', {
-                    trackActivity: {
-                      event: 'dashboard-getting-started-click',
-                      source: 'enhanced-pov-dashboard',
-                      payload: { command: 'getting-started' }
-                    }
-                  });
+                  console.log("getting-started");
                 }}
               >
                 Getting Started Guide
@@ -344,22 +293,12 @@
                 icon="🎯"
                 className="w-full justify-start"
                 onClick={() => {
-                  executeCommand('scenario list', {
-                    trackActivity: {
-                      event: 'dashboard-browse-scenarios-click',
-                      source: 'enhanced-pov-dashboard',
-                      payload: { command: 'scenario list' }
-                    }
-                  });
+                  console.log("scenario list");
                 }}
               >
                 Browse Security Scenarios
               </CortexButton>
-<<<<<<< HEAD
-              <CortexButton
-=======
 <CortexButton
->>>>>>> b56f318e
                 onClick={() => { window.open('/alignment-guide', '_blank'); }}
                 variant="secondary"
                 size="sm"
@@ -379,7 +318,7 @@
       </div>
 
       {/* Command Execution Status */}
-      {isRunning && (
+      {state.ui.loadingStates.command_execution && (
         <div className="fixed bottom-4 right-4 cortex-card-elevated px-4 py-2 border border-cortex-green cortex-glow-green">
           <div className="flex items-center space-x-2">
             <div className="cortex-spinner"></div>
@@ -394,7 +333,6 @@
 // Enhanced TRR Management with full user flow and DC context integration
 const EnhancedTRRManagement = () => {
   const { state, actions } = useAppState();
-  const { run: executeCommand, isRunning: isExecutingCommand } = useCommandExecutor();
   const [activeView, setActiveView] = useState<'dashboard' | 'create' | 'upload' | 'validate'>('dashboard');
   const [selectedTRR, setSelectedTRR] = useState<string | null>(null);
   const [isLoading, setIsLoading] = useState(false);
@@ -410,6 +348,17 @@
       dcContextStore.initializeSampleData();
     }
   }, [actions]);
+
+  // Execute command from GUI
+  const executeCommand = async (command: string) => {
+    actions.executeCommandFromGUI(command);
+    actions.setLoading('command_execution', true);
+    
+    setTimeout(() => {
+      actions.setLoading('command_execution', false);
+      actions.notify('success', `TRR command "${command}" executed successfully`);
+    }, 1500);
+  };
 
   // Get real DC context data
   const allTRRs = dcContextStore.getAllTRRRecords();
@@ -1105,6 +1054,7 @@
 
 import { aiInsightsClient } from '../lib/ai-insights-client';
 import { dcAIClient, DCWorkflowContext } from '../lib/dc-ai-client';
+import { dcContextStore } from '../lib/dc-context-store';
 
 // Enhanced AI Insights with comprehensive user flows
 const EnhancedAIInsights = () => {
