import { z } from 'genkit';
export declare const POVInputSchema: z.ZodObject<{
    name: z.ZodString;
    customer: z.ZodString;
    industry: z.ZodOptional<z.ZodString>;
    useCase: z.ZodString;
    timeline: z.ZodString;
    challenges: z.ZodOptional<z.ZodArray<z.ZodString, "many">>;
    requirements: z.ZodOptional<z.ZodArray<z.ZodString, "many">>;
    budget: z.ZodOptional<z.ZodString>;
    stakeholders: z.ZodOptional<z.ZodArray<z.ZodString, "many">>;
}, "strip", z.ZodTypeAny, {
    name: string;
    timeline: string;
    customer: string;
<<<<<<< HEAD
    timeline: string;
=======
>>>>>>> bb2983cf
    useCase: string;
    industry?: string | undefined;
    challenges?: string[] | undefined;
    requirements?: string[] | undefined;
    budget?: string | undefined;
    stakeholders?: string[] | undefined;
}, {
    name: string;
    timeline: string;
    customer: string;
<<<<<<< HEAD
    timeline: string;
=======
>>>>>>> bb2983cf
    useCase: string;
    industry?: string | undefined;
    challenges?: string[] | undefined;
    requirements?: string[] | undefined;
    budget?: string | undefined;
    stakeholders?: string[] | undefined;
}>;
export declare const TRRInputSchema: z.ZodObject<{
    title: z.ZodString;
    category: z.ZodString;
    description: z.ZodString;
    technicalRequirements: z.ZodArray<z.ZodString, "many">;
    businessRequirements: z.ZodArray<z.ZodString, "many">;
    constraints: z.ZodOptional<z.ZodArray<z.ZodString, "many">>;
    timeline: z.ZodString;
    stakeholders: z.ZodArray<z.ZodString, "many">;
}, "strip", z.ZodTypeAny, {
    title: string;
    description: string;
    category: string;
    timeline: string;
    stakeholders: string[];
    technicalRequirements: string[];
    businessRequirements: string[];
    constraints?: string[] | undefined;
}, {
    title: string;
    description: string;
    category: string;
    timeline: string;
    stakeholders: string[];
    technicalRequirements: string[];
    businessRequirements: string[];
    constraints?: string[] | undefined;
}>;
export declare const DetectionInputSchema: z.ZodObject<{
    scenarioType: z.ZodString;
    platform: z.ZodEnum<["xsiam", "cortex-xdr", "panorama", "generic"]>;
    techniques: z.ZodArray<z.ZodString, "many">;
    description: z.ZodString;
    environment: z.ZodString;
    priority: z.ZodEnum<["low", "medium", "high", "critical"]>;
}, "strip", z.ZodTypeAny, {
    description: string;
    priority: "low" | "medium" | "high" | "critical";
    environment: string;
    scenarioType: string;
    platform: "xsiam" | "cortex-xdr" | "panorama" | "generic";
    techniques: string[];
}, {
    description: string;
    priority: "low" | "medium" | "high" | "critical";
    environment: string;
    scenarioType: string;
    platform: "xsiam" | "cortex-xdr" | "panorama" | "generic";
    techniques: string[];
}>;
export declare const povAnalysisFlow: import("genkit").Action<z.ZodObject<{
    name: z.ZodString;
    customer: z.ZodString;
    industry: z.ZodOptional<z.ZodString>;
    useCase: z.ZodString;
    timeline: z.ZodString;
    challenges: z.ZodOptional<z.ZodArray<z.ZodString, "many">>;
    requirements: z.ZodOptional<z.ZodArray<z.ZodString, "many">>;
    budget: z.ZodOptional<z.ZodString>;
    stakeholders: z.ZodOptional<z.ZodArray<z.ZodString, "many">>;
}, "strip", z.ZodTypeAny, {
    name: string;
    timeline: string;
    customer: string;
<<<<<<< HEAD
    timeline: string;
=======
>>>>>>> bb2983cf
    useCase: string;
    industry?: string | undefined;
    challenges?: string[] | undefined;
    requirements?: string[] | undefined;
    budget?: string | undefined;
    stakeholders?: string[] | undefined;
}, {
    name: string;
    timeline: string;
    customer: string;
<<<<<<< HEAD
    timeline: string;
=======
>>>>>>> bb2983cf
    useCase: string;
    industry?: string | undefined;
    challenges?: string[] | undefined;
    requirements?: string[] | undefined;
    budget?: string | undefined;
    stakeholders?: string[] | undefined;
}>, z.ZodAny, z.ZodString>;
export declare const trrRecommendationsFlow: import("genkit").Action<z.ZodObject<{
    title: z.ZodString;
    category: z.ZodString;
    description: z.ZodString;
    technicalRequirements: z.ZodArray<z.ZodString, "many">;
    businessRequirements: z.ZodArray<z.ZodString, "many">;
    constraints: z.ZodOptional<z.ZodArray<z.ZodString, "many">>;
    timeline: z.ZodString;
    stakeholders: z.ZodArray<z.ZodString, "many">;
}, "strip", z.ZodTypeAny, {
    title: string;
    description: string;
    category: string;
    timeline: string;
    stakeholders: string[];
    technicalRequirements: string[];
    businessRequirements: string[];
    constraints?: string[] | undefined;
}, {
    title: string;
    description: string;
    category: string;
    timeline: string;
    stakeholders: string[];
    technicalRequirements: string[];
    businessRequirements: string[];
    constraints?: string[] | undefined;
}>, z.ZodAny, z.ZodString>;
export declare const detectionGenerationFlow: import("genkit").Action<z.ZodObject<{
    scenarioType: z.ZodString;
    platform: z.ZodEnum<["xsiam", "cortex-xdr", "panorama", "generic"]>;
    techniques: z.ZodArray<z.ZodString, "many">;
    description: z.ZodString;
    environment: z.ZodString;
    priority: z.ZodEnum<["low", "medium", "high", "critical"]>;
}, "strip", z.ZodTypeAny, {
    description: string;
    priority: "low" | "medium" | "high" | "critical";
    environment: string;
    scenarioType: string;
    platform: "xsiam" | "cortex-xdr" | "panorama" | "generic";
    techniques: string[];
}, {
    description: string;
    priority: "low" | "medium" | "high" | "critical";
    environment: string;
    scenarioType: string;
    platform: "xsiam" | "cortex-xdr" | "panorama" | "generic";
    techniques: string[];
}>, z.ZodAny, z.ZodString>;
export declare function runPovAnalysis(input: unknown): Promise<import("@genkit-ai/core").ActionResult<any>>;
export declare function runTrrRecommendations(input: unknown): Promise<import("@genkit-ai/core").ActionResult<any>>;
export declare function runDetectionGeneration(input: unknown): Promise<import("@genkit-ai/core").ActionResult<any>>;<|MERGE_RESOLUTION|>--- conflicted
+++ resolved
@@ -13,10 +13,6 @@
     name: string;
     timeline: string;
     customer: string;
-<<<<<<< HEAD
-    timeline: string;
-=======
->>>>>>> bb2983cf
     useCase: string;
     industry?: string | undefined;
     challenges?: string[] | undefined;
@@ -27,10 +23,6 @@
     name: string;
     timeline: string;
     customer: string;
-<<<<<<< HEAD
-    timeline: string;
-=======
->>>>>>> bb2983cf
     useCase: string;
     industry?: string | undefined;
     challenges?: string[] | undefined;
@@ -102,10 +94,6 @@
     name: string;
     timeline: string;
     customer: string;
-<<<<<<< HEAD
-    timeline: string;
-=======
->>>>>>> bb2983cf
     useCase: string;
     industry?: string | undefined;
     challenges?: string[] | undefined;
@@ -116,10 +104,6 @@
     name: string;
     timeline: string;
     customer: string;
-<<<<<<< HEAD
-    timeline: string;
-=======
->>>>>>> bb2983cf
     useCase: string;
     industry?: string | undefined;
     challenges?: string[] | undefined;
